/*
 * JBoss, Home of Professional Open Source
 * Copyright 2011 Red Hat Inc. and/or its affiliates and other contributors
 * as indicated by the @authors tag. All rights reserved.
 * See the copyright.txt in the distribution for a
 * full listing of individual contributors.
 *
 * This copyrighted material is made available to anyone wishing to use,
 * modify, copy, or redistribute it subject to the terms and conditions
 * of the GNU Lesser General Public License, v. 2.1.
 * This program is distributed in the hope that it will be useful, but WITHOUT A
 * WARRANTY; without even the implied warranty of MERCHANTABILITY or FITNESS FOR A
 * PARTICULAR PURPOSE.  See the GNU Lesser General Public License for more details.
 * You should have received a copy of the GNU Lesser General Public License,
 * v.2.1 along with this distribution; if not, write to the Free Software
 * Foundation, Inc., 51 Franklin Street, Fifth Floor, Boston,
 * MA  02110-1301, USA.
 */
package org.jboss.as.host.controller;


import org.jboss.as.controller.BootErrorCollector;
import org.jboss.as.controller.CompositeOperationHandler;
import org.jboss.as.controller.ControlledProcessState;
import org.jboss.as.controller.PathAddress;
import org.jboss.as.controller.ProcessType;
import org.jboss.as.controller.access.management.DelegatingConfigurableAuthorizer;
import org.jboss.as.controller.access.management.ManagementSecurityIdentitySupplier;
import org.jboss.as.controller.audit.ManagedAuditLogger;
import org.jboss.as.controller.descriptions.StandardResourceDescriptionResolver;
import org.jboss.as.controller.extension.ExtensionRegistry;
import org.jboss.as.controller.operations.common.ValidateOperationHandler;
import org.jboss.as.controller.operations.global.GlobalNotifications;
import org.jboss.as.controller.operations.global.GlobalOperationHandlers;
import org.jboss.as.controller.registry.ManagementResourceRegistration;
import org.jboss.as.controller.registry.Resource;
import org.jboss.as.controller.services.path.PathManagerService;
import org.jboss.as.domain.controller.DomainController;
import org.jboss.as.domain.management.security.WhoAmIOperation;
import org.jboss.as.host.controller.descriptions.HostEnvironmentResourceDefinition;
import org.jboss.as.host.controller.ignored.IgnoredDomainResourceRegistry;
import org.jboss.as.host.controller.model.host.HostResourceDefinition;
import org.jboss.as.host.controller.operations.HostModelRegistrationHandler;
import org.jboss.as.host.controller.operations.LocalDomainControllerAddHandler;
import org.jboss.as.host.controller.operations.LocalDomainControllerRemoveHandler;
import org.jboss.as.host.controller.operations.LocalHostControllerInfoImpl;
import org.jboss.as.host.controller.operations.RemoteDomainControllerAddHandler;
import org.jboss.as.host.controller.operations.RemoteDomainControllerRemoveHandler;
import org.jboss.as.repository.ContentRepository;
import org.jboss.as.repository.HostFileRepository;
import org.jboss.as.server.services.security.AbstractVaultReader;

import static org.jboss.as.controller.descriptions.ModelDescriptionConstants.HOST;

import org.jboss.as.host.controller.operations.DomainControllerWriteAttributeHandler;

/**
 * Utility for creating the root element and populating the {@link org.jboss.as.controller.registry.ManagementResourceRegistration}
 * for an individual host's portion of the model.
 *
 * @author Brian Stansberry (c) 2011 Red Hat Inc.
 * @author <a href="mailto:darran.lofthouse@jboss.com">Darran Lofthouse</a>
 * @author <a href="mailto:jperkins@jboss.com">James R. Perkins</a>
 */
public class HostModelUtil {

    public interface HostModelRegistrar {
        void registerHostModel(final String hostName, final ManagementResourceRegistration root);
    }

    public static StandardResourceDescriptionResolver getResourceDescriptionResolver(final String... keyPrefix) {
        StringBuilder prefix = new StringBuilder(HOST);
        for (String kp : keyPrefix) {
            prefix.append('.').append(kp);
        }
        return new StandardResourceDescriptionResolver(prefix.toString(), HostEnvironmentResourceDefinition.class.getPackage().getName() + ".LocalDescriptions", HostModelUtil.class.getClassLoader(), true, false);
    }


    public static void createRootRegistry(final ManagementResourceRegistration root,
                                          final HostControllerEnvironment environment,
                                          final IgnoredDomainResourceRegistry ignoredDomainResourceRegistry,
                                          final HostModelRegistrar hostModelRegistrar,
                                          final ProcessType processType,
                                          final DelegatingConfigurableAuthorizer authorizer,
                                          final Resource modelControllerResource) {
        // Add of the host itself
        final HostModelRegistrationHandler hostModelRegistratorHandler =
                new HostModelRegistrationHandler(environment, ignoredDomainResourceRegistry, hostModelRegistrar, modelControllerResource);
        root.registerOperationHandler(HostModelRegistrationHandler.DEFINITION, hostModelRegistratorHandler);

        // Global operations
        GlobalOperationHandlers.registerGlobalOperations(root, processType);
        // Global notifications
        GlobalNotifications.registerGlobalNotifications(root, processType);

        if (root.getOperationEntry(PathAddress.EMPTY_ADDRESS, ValidateOperationHandler.DEFINITION.getName())==null){//this is hack
            root.registerOperationHandler(ValidateOperationHandler.DEFINITION, ValidateOperationHandler.INSTANCE);
        }
        root.registerOperationHandler(WhoAmIOperation.DEFINITION, WhoAmIOperation.createOperation(authorizer), true);

        // Other root resource operations
        root.registerOperationHandler(CompositeOperationHandler.DEFINITION, CompositeOperationHandler.INSTANCE);
    }

    public static ManagementResourceRegistration createHostRegistry(final String hostName,
                                          final ManagementResourceRegistration root, final HostControllerConfigurationPersister configurationPersister,
                                          final HostControllerEnvironment environment, final HostRunningModeControl runningModeControl,
                                          final HostFileRepository localFileRepository,
                                          final LocalHostControllerInfoImpl hostControllerInfo, final ServerInventory serverInventory,
                                          final HostFileRepository remoteFileRepository,
                                          final ContentRepository contentRepository,
                                          final DomainController domainController,
                                          final ExtensionRegistry hostExtensionRegistry,
                                          final ExtensionRegistry extensionRegistry,
                                          final AbstractVaultReader vaultReader,
                                          final IgnoredDomainResourceRegistry ignoredRegistry,
                                          final ControlledProcessState processState,
                                          final PathManagerService pathManager,
                                          final DelegatingConfigurableAuthorizer authorizer,
                                          final ManagementSecurityIdentitySupplier securityIdentitySupplier,
                                          final ManagedAuditLogger auditLogger,
                                          final BootErrorCollector bootErrorCollector) {
        // Add of the host itself
        ManagementResourceRegistration hostRegistration = root.registerSubModel(
                new HostResourceDefinition(hostName, configurationPersister,
                        environment, runningModeControl, localFileRepository,
                        hostControllerInfo, serverInventory, remoteFileRepository,
                        contentRepository, domainController, hostExtensionRegistry,
<<<<<<< HEAD
                        vaultReader, ignoredRegistry, processState, pathManager, authorizer, securityIdentitySupplier, auditLogger, bootErrorCollector));
        hostRegistration.registerReadWriteAttribute(HostResourceDefinition.DOMAIN_CONTROLLER, null,
=======
                        vaultReader, ignoredRegistry, processState, pathManager, authorizer, auditLogger, bootErrorCollector));
        final DomainControllerWriteAttributeHandler dcWAH =
>>>>>>> 49276781
                DomainControllerWriteAttributeHandler.getInstance(root, hostControllerInfo, configurationPersister,
                    localFileRepository, remoteFileRepository, contentRepository, domainController, extensionRegistry, ignoredRegistry, pathManager);
        hostRegistration.registerReadWriteAttribute(HostResourceDefinition.DOMAIN_CONTROLLER, null, dcWAH);
        //TODO See if some of all these parameters can come from domain controller
        LocalDomainControllerAddHandler localDcAddHandler = LocalDomainControllerAddHandler.getInstance(dcWAH);
        hostRegistration.registerOperationHandler(LocalDomainControllerAddHandler.DEFINITION, localDcAddHandler);
        hostRegistration.registerOperationHandler(LocalDomainControllerRemoveHandler.DEFINITION, LocalDomainControllerRemoveHandler.INSTANCE);
        RemoteDomainControllerAddHandler remoteDcAddHandler = new RemoteDomainControllerAddHandler(hostControllerInfo, dcWAH);
        hostRegistration.registerOperationHandler(RemoteDomainControllerAddHandler.DEFINITION, remoteDcAddHandler);
        hostRegistration.registerOperationHandler(RemoteDomainControllerRemoveHandler.DEFINITION, RemoteDomainControllerRemoveHandler.INSTANCE);
        return hostRegistration;
    }
}<|MERGE_RESOLUTION|>--- conflicted
+++ resolved
@@ -127,13 +127,9 @@
                         environment, runningModeControl, localFileRepository,
                         hostControllerInfo, serverInventory, remoteFileRepository,
                         contentRepository, domainController, hostExtensionRegistry,
-<<<<<<< HEAD
                         vaultReader, ignoredRegistry, processState, pathManager, authorizer, securityIdentitySupplier, auditLogger, bootErrorCollector));
-        hostRegistration.registerReadWriteAttribute(HostResourceDefinition.DOMAIN_CONTROLLER, null,
-=======
-                        vaultReader, ignoredRegistry, processState, pathManager, authorizer, auditLogger, bootErrorCollector));
+
         final DomainControllerWriteAttributeHandler dcWAH =
->>>>>>> 49276781
                 DomainControllerWriteAttributeHandler.getInstance(root, hostControllerInfo, configurationPersister,
                     localFileRepository, remoteFileRepository, contentRepository, domainController, extensionRegistry, ignoredRegistry, pathManager);
         hostRegistration.registerReadWriteAttribute(HostResourceDefinition.DOMAIN_CONTROLLER, null, dcWAH);
