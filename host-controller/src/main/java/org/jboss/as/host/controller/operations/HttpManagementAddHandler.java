--- conflicted
+++ resolved
@@ -92,6 +92,7 @@
     protected void installServices(OperationContext context, HttpInterfaceCommonPolicy commonPolicy, ModelNode model) throws OperationFailedException {
         populateHostControllerInfo(hostControllerInfo, context, model);
 
+        RunningMode runningMode = context.getRunningMode();
         ServiceTarget serviceTarget = context.getServiceTarget();
         boolean onDemand = context.isBooting();
         String interfaceName = hostControllerInfo.getHttpManagementInterface();
@@ -100,9 +101,6 @@
         int securePort = hostControllerInfo.getHttpManagementSecurePort();
 
         ROOT_LOGGER.creatingHttpManagementService(interfaceName, port, securePort);
-<<<<<<< HEAD
-        ConsoleMode consoleMode = consoleMode(commonPolicy.isConsoleEnabled(), context.getRunningMode() == RunningMode.ADMIN_ONLY);
-=======
 
         boolean consoleEnabled = HttpManagementResourceDefinition.CONSOLE_ENABLED.resolveModelAttribute(context, model).asBoolean();
         ConsoleMode consoleMode = ConsoleMode.CONSOLE;
@@ -116,7 +114,6 @@
         } else {
             consoleMode = ConsoleMode.NO_CONSOLE;
         }
->>>>>>> 24a611f6
 
         // Track active requests
         final ServiceName requestProcessorName = UndertowHttpManagementService.SERVICE_NAME.append("requests");
