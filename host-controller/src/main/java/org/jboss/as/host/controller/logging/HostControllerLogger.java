/*
 * JBoss, Home of Professional Open Source.
 * Copyright 2011, Red Hat, Inc., and individual contributors
 * as indicated by the @author tags. See the copyright.txt file in the
 * distribution for a full listing of individual contributors.
 *
 * This is free software; you can redistribute it and/or modify it
 * under the terms of the GNU Lesser General Public License as
 * published by the Free Software Foundation; either version 2.1 of
 * the License, or (at your option) any later version.
 *
 * This software is distributed in the hope that it will be useful,
 * but WITHOUT ANY WARRANTY; without even the implied warranty of
 * MERCHANTABILITY or FITNESS FOR A PARTICULAR PURPOSE. See the GNU
 * Lesser General Public License for more details.
 *
 * You should have received a copy of the GNU Lesser General Public
 * License along with this software; if not, write to the Free
 * Software Foundation, Inc., 51 Franklin St, Fifth Floor, Boston, MA
 * 02110-1301 USA, or see the FSF site: http://www.fsf.org.
 */

package org.jboss.as.host.controller.logging;

import static org.jboss.logging.Logger.Level.WARN;

import java.io.File;
import java.io.IOException;
import java.net.URI;
import java.net.URL;
import java.nio.file.Path;
import java.util.Set;

import javax.security.sasl.SaslException;
import javax.xml.stream.Location;
import javax.xml.stream.XMLStreamException;

import org.jboss.as.controller.OperationFailedException;
import org.jboss.as.controller.PathAddress;
import org.jboss.as.controller.RunningMode;
import org.jboss.as.controller.client.helpers.domain.ServerStatus;
import org.jboss.as.host.controller.discovery.DiscoveryOption;
import org.jboss.as.host.controller.model.host.AdminOnlyDomainConfigPolicy;
import org.jboss.as.host.controller.model.jvm.JvmType;
import org.jboss.as.protocol.mgmt.RequestProcessingException;
import org.jboss.as.server.ServerState;
import org.jboss.dmr.ModelNode;
import org.jboss.logging.BasicLogger;
import org.jboss.logging.Logger;
import org.jboss.logging.Logger.Level;
import org.jboss.logging.annotations.Cause;
import org.jboss.logging.annotations.LogMessage;
import org.jboss.logging.annotations.Message;
import org.jboss.logging.annotations.MessageLogger;
import org.jboss.logging.annotations.Param;
import org.jboss.remoting3.Channel;

/**
 * @author <a href="mailto:jperkins@redhat.com">James R. Perkins</a>
 * @author <a href="mailto:david.lloyd@redhat.com">David M. Lloyd</a>
 */
@MessageLogger(projectCode = "WFLYHC", length = 4)
public interface HostControllerLogger extends BasicLogger {

    /**
     * A logger with a category of {@code org.jboss.as.host.controller}.
     * <strong>Usage:</strong> Use this in code related to Host Controller functionality, except
     * for areas described in the documentation of {@link #DOMAIN_LOGGER}.
     */
    HostControllerLogger ROOT_LOGGER = Logger.getMessageLogger(HostControllerLogger.class, "org.jboss.as.host.controller");

    /**
     * A logger with a category of {@code org.jboss.as.domain.controller}.
     * <strong>Usage:</strong> Use this in OSH code related to the resources persisted in domain.xml, or
     * in code specific to the function of the master Host Controller, e.g. the registration/deregistration
     * of slave Host Contollers.
     */
    HostControllerLogger DOMAIN_LOGGER = Logger.getMessageLogger(HostControllerLogger.class, "org.jboss.as.domain.controller");

    /**
     * Logs a warning message indicating the remote domain controller could not connect.
     *
     * @param uri         the URI to which the connection attempt was made
     * @param cause       the cause
     */
    @LogMessage(level = Level.WARN)
    @Message(id = 1, value = "Could not connect to remote domain controller %s -- %s")
    void cannotConnect(URI uri, Exception cause);

    /**
     * Logs an error message indicating this host is a slave and cannot connect to the master host controller.
     *
     * @param e the cause of the error.
     */
    @LogMessage(level = Level.ERROR)
    @Message(id = 2, value = "Could not connect to master. Aborting. Error was: %s")
    void cannotConnectToMaster(Exception e);

    /**
     * Logs an informational message indicating the creation of HTTP management server using the network interface.
     *
     * @param interfaceName the interface name.
     * @param port          the port number.
     * @param securePort    the secure port number.
     */
    @LogMessage(level = Level.INFO)
    @Message(id = 3, value = "Creating http management service using network interface (%s) port (%d) securePort (%d)")
    void creatingHttpManagementService(String interfaceName, int port, int securePort);

    /**
     * Logs a warning message indicating an error retrieving domain model from the remote domain controller.
     *
     * @param hostName     the name of the host.
     * @param port         the port number.
     * @param errorMessage the error message.
     */
    @LogMessage(level = Level.WARN)
    @Message(id = 4, value = "Error retrieving domain model from remote domain controller %s:%d: %s")
    void errorRetrievingDomainModel(String hostName, int port, String errorMessage);

    /**
     * Logs a warning message indicating the existing server is already defined with a different state.
     *
     * @param serverName the name of the server.
     * @param state      the current state.
     */
    @LogMessage(level = Level.WARN)
    @Message(id = 5, value = "Existing server [%s] with status: %s")
    void existingServerWithState(String serverName, ServerStatus state);

    /**
     * Logs an error message indicating a failure to create a server process.
     *
     * @param cause      the cause of the error.
     * @param serverName the server name that failed.
     */
    @LogMessage(level = Level.ERROR)
    @Message(id = 6, value = "Failed to create server process %s")
    void failedToCreateServerProcess(@Cause Throwable cause, String serverName);

    /**
     * Logs an error message indicating a failure to send a reconnect message to the server.
     *
     * @param cause      the cause of the error.
     * @param serverName the server name.
     */
    @LogMessage(level = Level.ERROR)
    @Message(id = 7, value = "Failed to send reconnect message to server %s")
    void failedToSendReconnect(@Cause Throwable cause, String serverName);

    /**
     * Logs an error message indicating a failure to start the server, represented by the {@code serverName} parameter.
     *
     * @param cause      the cause of the error.
     * @param serverName the name of the server.
     */
    @LogMessage(level = Level.ERROR)
    @Message(id = 8, value = "Failed to start server (%s)")
    void failedToStartServer(@Cause Throwable cause, String serverName);

    /**
     * Logs an error message indicating a failure to stop the server, represented by the {@code serverName} parameter.
     *
     * @param cause      the cause of the error.
     * @param serverName the name of the server.
     */
    @LogMessage(level = Level.ERROR)
    @Message(id = 9, value = "Failed to stop server (%s)")
    void failedToStopServer(@Cause Throwable cause, String serverName);

    /**
     * Logs a warning message indicating graceful shutdown of servers is not supported.
     *
     * @param serverName the name fo the server.
     */
    @LogMessage(level = Level.WARN)
    @Message(id = 10, value = "Graceful shutdown of server %s was requested but is not presently supported. Falling back to rapid shutdown.")
    void gracefulShutdownNotSupported(String serverName);

    /**
     * Logs a warning message indicating {@literal <permgen>} is being ignored.
     *
     * @param type the jvm type.
     * @param jvm  the jvm.
     */
    @LogMessage(level = Level.WARN)
    @Message(id = 11, value = "Ignoring <permgen> for jvm '%s' type jvm: %s")
    void ignoringPermGen(JvmType type, String jvm);

    /**
     * Logs an error message indicating this host had no domain controller configuration and cannot start if not in
     * {@link org.jboss.as.controller.RunningMode#ADMIN_ONLY} mode.
     */
    @LogMessage(level = Level.ERROR)
    @Message(id = 12, value = "No <domain-controller> configuration was provided and the current running mode ('%s') " +
            "requires access to the Domain Controller host. Startup will be aborted. Use the %s command line argument " +
            "to start in %s mode if you need to start without a domain controller connection and then use the management " +
            "tools to configure one.")
    void noDomainControllerConfigurationProvided(RunningMode currentRunningMode, String adminOnlyCmdLineArg, RunningMode validRunningMode);

    /**
     * Logs a warning message indicating no security realm was defined for the HTTP management service. All access will
     * be unrestricted.
     */
    @LogMessage(level = Level.WARN)
    @Message(id = 13, value = "No security realm defined for http management service, all access will be unrestricted.")
    void httpManagementInterfaceIsUnsecured();

    /**
     * Logs an error message indicating no server with the server name is available.
     *
     * @param serverName the name of the server.
     */
    @LogMessage(level = Level.ERROR)
    @Message(id = 14, value = "No server called %s available")
    void noServerAvailable(String serverName);

    /**
     * Logs an error message indicating the connection to the remote host controller closed.
     */
    @LogMessage(level = Level.WARN)
    @Message(id = 15, value = "Connection to remote host-controller closed. Trying to reconnect.")
    void lostRemoteDomainConnection();

    /**
     * Logs a warning message indicating the option for the jvm was already set and is being ignored.
     *
     * @param option  the option.
     * @param jvm     the jvm.
     * @param element the schema element.
     */
    @LogMessage(level = Level.WARN)
    @Message(id = 16, value = "Ignoring <option value=\"%s\" for jvm '%s' since '%s' was set")
    void optionAlreadySet(String option, String jvm, String element);

    /**
     * Logs an informational message indicating a reconnection to master.
     */
//    @LogMessage(level = Level.INFO)
//    @Message(id = 17, value = "Reconnected to master")
//    void reconnectedToMaster();

    /**
     * Logs an informational message indicating the server is being reconnected.
     *
     * @param serverName the name of the server.
     */
    @LogMessage(level = Level.INFO)
    @Message(id = 18, value = "Reconnecting server %s")
    void reconnectingServer(String serverName);

    /**
     * Logs an informational message indicating the host has been registered as a remote slave.
     *
     * @param hostName the host name
     * @param productName the product name
     */
    @LogMessage(level = Level.INFO)
    @Message(id = 19, value = "Registered remote slave host \"%s\", %s")
    void registeredRemoteSlaveHost(String hostName, String productName);

    /**
     * Logs an informational message indicating the server, represented by the {@code name} parameter, is being
     * registered.
     *
     * @param name the name of the server.
     */
    @LogMessage(level = Level.INFO)
    @Message(id = 20, value = "Registering server %s")
    void registeringServer(String name);

    /**
     * Logs an informational message indicating the server, represented by the {@code name} parameter, was registered
     * using the connection represented by the {@code channel} parameter.
     *
     * @param name    the name of the server.
     * @param channel the channel used to register the connection.
     */
    @LogMessage(level = Level.INFO)
    @Message(id = 21, value = "Server [%s] connected using connection [%s]")
    void serverConnected(String name, Channel channel);

    /**
     * Logs a warning message indicating graceful shutdown of management request handling of slave HC to master HC
     * communication did not complete.
     *
     * @param cause the cause of the error.
     */
    @LogMessage(level = Level.WARN)
    @Message(id = 22, value = "Graceful shutdown of the handler used for messages from other Host Controllers did not cleanly complete but shutdown of the underlying communication channel is proceeding")
    void serviceShutdownIncomplete(@Cause Throwable cause);

    /**
     * Logs an informational message indicating the server is starting.
     *
     * @param serverName the name of the server that is starting.
     */
    @LogMessage(level = Level.INFO)
    @Message(id = 23, value = "Starting server %s")
    void startingServer(String serverName);

    /**
     * Logs an informational message indicating the server is stopping.
     *
     * @param serverName the name of the server.
     */
    @LogMessage(level = Level.INFO)
    @Message(id = 24, value = "Stopping server %s")
    void stoppingServer(String serverName);

    /**
     * Logs a warning message indicating the server is not in the expected state.
     *
     * @param serverName the name of the server.
     * @param expected   the expected state.
     * @param current    the current state.
     */
    @LogMessage(level = Level.WARN)
    @Message(id = 25, value = "Server %s is not in the expected %s state: %s")
    void unexpectedServerState(String serverName, ServerState expected, ServerState current);

    /**
     * Logs an informational message indicating the host has been unregistered as a remote slave.
     *
     * @param host the host.
     */
    @LogMessage(level = Level.INFO)
    @Message(id = 26, value = "Unregistered remote slave host \"%s\"")
    void unregisteredRemoteSlaveHost(String host);

    /**
     * Logs an informational message indicating the server, represented by the {@code name} parameter, is being
     * unregistered.
     *
     * @param name the name of the server.
     */
    @LogMessage(level = Level.INFO)
    @Message(id = 27, value = "Unregistering server %s")
    void unregisteringServer(String name);

    /**
     * Informal log message indicating the local host registered at the remote domain controller.
     */
    @LogMessage(level = Level.INFO)
    @Message(id = 28, value =  "Registered at domain controller")
    void registeredAtRemoteHostController();

    /**
     * Informal log message indicating the local host unregistered at the remote domain controller.
     */
    @LogMessage(level = Level.INFO)
    @Message(id = 29, value =  "Unregistered at domain controller")
    void unregisteredAtRemoteHostController();

    @LogMessage(level = Level.WARN)
    @Message(id = 30, value = "Connection to remote host \"%s\" closed unexpectedly")
    void lostConnectionToRemoteHost(String hostId);

    @LogMessage(level = Level.WARN)
    @Message(id = 31, value = "Cannot load the domain model using using --backup")
    void invalidRemoteBackupPersisterState();

    @LogMessage(level = Level.WARN)
    @Message(id = 32, value = "Cannot store the domain model using using --cached-dc")
    void invalidCachedPersisterState();

    @LogMessage(level = Level.ERROR)
    @Message(id = 33, value = "Caught exception during boot")
    void caughtExceptionDuringBoot(@Cause Exception e);

    @Message(id = 34, value = "Host Controller boot has failed in an unrecoverable manner; exiting. See previous messages for details.")
    String unsuccessfulBoot();

    @LogMessage(level = Level.ERROR)
    @Message(id = 35, value = "Installation of the domain-wide configuration has failed. Because the running mode of this Host Controller is ADMIN_ONLY boot has been allowed to proceed. If ADMIN_ONLY mode were not in effect the process would be terminated due to a critical boot failure.")
    void reportAdminOnlyDomainXmlFailure();

    /**
     * Logs a warning message indicating graceful shutdown of management request handling of slave HC to master HC
     * communication did not complete within the given timeout period.
     *
     * @param timeout the timeout, in ms.
     */
    @LogMessage(level = Level.WARN)
    @Message(id = 36, value = "Graceful shutdown of the handler used for messages from other Host Controllers did not complete within [%d] ms but shutdown of the underlying communication channel is proceeding")
    void gracefulManagementChannelHandlerShutdownTimedOut(int timeout);

    @LogMessage(level = Level.INFO)
    @Message(id = 37, value="The master host controller has been restarted. Re-registering this slave host controller with the new master.")
    void masterHostControllerChanged();

    @LogMessage(level = Level.WARN)
    @Message(id = 38, value="The master host controller could not be reached in the last [%d] milliseconds. Re-connecting.")
    void masterHostControllerUnreachable(long timeout);

    @LogMessage(level = Level.INFO)
    @Message(id = 39, value="The slave host controller \"%s\" has been restarted or is attempting to reconnect. Unregistering the current connection to this slave.")
    void slaveHostControllerChanged(String hostName);

    @LogMessage(level = Level.WARN)
    @Message(id = 40, value="The slave host controller \"%s\"  could not be reached in the last [%d] milliseconds. Unregistering.")
    void slaveHostControllerUnreachable(String hostName, long timeout);


    /**
     * A message indicating an argument was expected for the option.
     *
     *
     * @param option the option that expects the argument.
     * @param usageNote the output of method {@link #usageNote(String)}
     * @return the message.
     */
    @Message(id = 41, value = "Argument expected for option %s. %s")
    String argumentExpected(String option, String usageNote);

    /**
     * Creates an exception indicating an attempt was made to set the {@code attributeToSet} when the {@code
     * attributeAlreadySet} was already set.
     *
     * @param attributeToSet      the attribute to set.
     * @param attributeAlreadySet the attribute was already set.
     *
     * @return an {@link IllegalArgumentException} for the error.
     */
    @Message(id = 42, value = "Attempting to set '%s' when '%s' was already set")
    IllegalArgumentException attemptingToSet(String attributeToSet, String attributeAlreadySet);

    /**
     * Creates an exception indicating an inability to connect due to authentication failures.
     *
     * @param cause the cause of the error.
     *
     * @return an {@link IllegalStateException} for the error.
     */
    @Message(id = 43, value = "Unable to connect due to authentication failure.")
    IllegalStateException authenticationFailureUnableToConnect(@Cause Throwable cause);

    /**
     * Creates an exception indicating the remote file repository cannot be accessed from the master domain controller.
     *
     * @return an {@link IllegalStateException} for the error.
     */
    @Message(id = 44, value = "Cannot access a remote file repository from the master domain controller")
    IllegalStateException cannotAccessRemoteFileRepository();

    /**
     * Creates an exception indicating the inability to create a local directory.
     *
     * @param path the directory that failed to create.
     *
     * @return an {@link IOException} for the error.
     */
    @Message(id = 45, value = "Unable to create local directory: %s")
    IOException cannotCreateLocalDirectory(File path);

    /**
     * Creates an exception indicating the default address cannot be obtained for communicating with the
     * ProcessController.
     *
     * @param cause          the cause of the error.
     * @param defaultAddress the default address.
     * @param option         the option.
     *
     * @return a {@link RuntimeException} for the error.
     */
    @Message(id = 46, value = "Cannot obtain a valid default address for communicating with " +
            "the ProcessController using either %s or InetAddress.getLocalHost(). Please check your system's " +
            "network configuration or use the %s command line switch to configure a valid address")
    RuntimeException cannotObtainValidDefaultAddress(@Cause Throwable cause, String defaultAddress, String option);

    /**
     * A message indicating the server, represented by the {@code serverName} parameter, cannot restart as it is not
     * currently started.
     *
     * @param serverName the name of the server.
     * @param status     the status of the server.
     *
     * @return the message.
     */
    @Message(id = 47, value = "Cannot restart server %s as it is not currently started; it is %s")
    String cannotRestartServer(String serverName, ServerStatus status);

    /**
     * A message indicating the servers cannot start when the host controller is running in the mode represented by the
     * {@code mode} parameter.
     *
     * @param mode the running mode.
     *
     * @return the message.
     */
    @Message(id = 48, value = "Cannot start servers when the Host Controller running mode is %s")
    String cannotStartServersInvalidMode(RunningMode mode);

    /**
     * Creates an exception indicating the close should be managed by the service.
     *
     * @return an {@link UnsupportedOperationException} for the error.
     */
    @Message(id = 49, value = "Close should be managed by the service")
    UnsupportedOperationException closeShouldBeManagedByService();

    /**
     * Creates an exception indicating the configuration persister for the domain model is already initialized.
     *
     * @return an {@link IllegalStateException} for the error.
     */
    @Message(id = 50, value = "Configuration persister for domain model is already initialized")
    IllegalStateException configurationPersisterAlreadyInitialized();

    /**
     * Creates an exception indicating an interruption while trying to connect to master.
     *
     * @return an {@link IllegalStateException} for the error.
     */
    @Message(id = 51, value = "Interrupted while trying to connect to master")
    IllegalStateException connectionToMasterInterrupted();

    /**
     * Creates an exception indicating the connection to master could not be completed within the number of retries and
     * timeout.
     *
     * @param cause   the cause of the error.
     * @param retries the number of retries.
     * @param timeout the timeout in milliseconds..
     *
     * @return an {@link IllegalStateException} for the error.
     */
    @Message(id = 52, value = "Could not connect to master in %d attempts within %s ms")
    IllegalStateException connectionToMasterTimeout(@Cause Throwable cause, int retries, long timeout);

    /**
     * Creates an exception indicating the server inventory could bot bre retrieved in the time.
     *
     * @param time     the time.
     * @param timeUnit the time unit.
     *
     * @return a {@link RuntimeException} for the error.
     */
    @Message(id = 53, value = "Could not get the server inventory in %d %s")
    RuntimeException couldNotGetServerInventory(long time, String timeUnit);

    /**
     * Creates an exception indicating the entire file was not read.
     *
     * @param missing the missing length.
     *
     * @return an {@link IOException} for the error.
     */
    @Message(id = 54, value = "Did not read the entire file. Missing: %d")
    IOException didNotReadEntireFile(long missing);

    /**
     * Creates an exception indicating there was an error closing down the host.
     *
     * @param cause the cause of the host.
     *
     * @return a {@link RuntimeException} for the error.
     */
    @Message(id = 55, value = "Error closing down host")
    RuntimeException errorClosingDownHost(@Cause Throwable cause);

    /**
     * A message indicating a failure to retrieve the profile operations from the domain controller.
     *
     * @return the message.
     */
    @Message(id = 56, value = "Failed to retrieve profile operations from domain controller")
    String failedProfileOperationsRetrieval();

    /**
     * Creates an exception indicating a failure to get the file from a remote repository.
     *
     * @param cause the cause of the error.
     *
     * @return a {@link RuntimeException} for the error.
     */
    @Message(id = 57, value = "Failed to get file from remote repository")
    RuntimeException failedToGetFileFromRemoteRepository(@Cause Throwable cause);

    /**
     * A message indicating a failure to get the server status.
     *
     * @return the message.
     */
    @Message(id = 58, value = "Failed to get server status")
    String failedToGetServerStatus();

    /**
     * A message indicating a failure to read the authentication key.
     *
     * @param cause the cause of the error.
     *
     * @return the message.
     */
    @Message(id = 59, value = "Failed to read authentication key: %s")
    String failedToReadAuthenticationKey(Throwable cause);

    /**
     * Creates an exception indicating there is already a connection for the host.
     *
     * @param hostName the name of the host.
     *
     * @return an {@link IllegalArgumentException} for the error.
     */
    @Message(id = 60, value = "Already have a connection for host %s")
    IllegalArgumentException hostNameAlreadyConnected(String hostName);

    /**
     * Creates an exception indicating the information provided could be not used to generate a hash.
     *
     * @return an {@link SaslException} for the error.
     */
    @Message(id = 61, value = "Insufficient information to generate hash.")
    SaslException insufficientInformationToGenerateHash();

    /**
     * A message indicating the option is invalid.
     *
     *
     * @param option the invalid option.
     * @param usageNote the output of method {@link #usageNote(String)}
     *
     * @return the message.
     */
    @Message(id = 62, value = "Invalid option '%s'. %s")
    String invalidOption(String option, String usageNote);

    /**
     * Creates an exception indicating an invalid root id.
     *
     * @param rootId the invalid root id.
     *
     * @return a {@link RequestProcessingException} for the error.
     */
    @Message(id = 63, value = "Invalid root id [%d]")
    RequestProcessingException invalidRootId(int rootId);

    /**
     * A message indicating the value is invalid.
     *
     *
     * @param name  the name of the option.
     * @param type  the type for the value.
     * @param value the value.
     * @param usageNote the output of method {@link #usageNote(String)}
     * @return the message.
     */
    @Message(id = 64, value = "Value for %s is not an %s -- %s. %s")
    String invalidValue(String name, String type, Object value, String usageNote);

    /**
     * Creates an exception indicating invocations of the operation, represented by the {@code name} parameter, after
     * HostController boot are not allowed.
     *
     * @param name the name of the operation.
     *
     * @return an {@link IllegalStateException} for the error.
     */
    @Message(id = 65, value = "Invocations of %s after HostController boot are not allowed")
    IllegalStateException invocationNotAllowedAfterBoot(String name);

    /**
     * Creates an exception indicating invocations of the operation after HostController boot are not allowed.
     *
     * @param operation the operation.
     *
     * @return an {@link IllegalStateException} for the error.
     */
    String invocationNotAllowedAfterBoot(ModelNode operation);

    /**
     * A message indicating the provided for the option is malformed.
     *
     *
     * @param option the option.
     * @param usageNote the output of method {@link #usageNote(String)}
     * @return the message.
     */
    @Message(id = 66, value = "Malformed URL provided for option %s. %s")
    String malformedUrl(String option, String usageNote);

    /**
     * Creates an exception indicating the need to call the method, represented by the {@code methodName} parameter,
     * before checking the slave status.
     *
     * @param methodName the name of the method to invoke.
     *
     * @return an {@link IllegalStateException} for the error.
     */
    @Message(id = 67, value = "Must call %s before checking for slave status")
    IllegalStateException mustInvokeBeforeCheckingSlaveStatus(String methodName);

    /**
     * Creates an exception indicating the need to call the method, represented by the {@code methodName} parameter,
     * before persisting the domain model.
     *
     * @param methodName the name of the method to invoke.
     *
     * @return an {@link IllegalStateException} for the error.
     */
    @Message(id = 68, value = "Must call %s before persisting the domain model")
    IllegalStateException mustInvokeBeforePersisting(String methodName);

    /**
     * Creates an exception indicating there is no channel for the host.
     *
     * @param hostName the name of the host.
     *
     * @return an {@link IllegalArgumentException} for the error.
     */
    @Message(id = 69, value = "No channel for host %s")
    IllegalArgumentException noChannelForHost(String hostName);

    /**
     * Creates an exception indicating a host connecting to a remove domain controller must have its name attribute
     * set.
     *
     * @return an {@link IllegalArgumentException} for the error.
     */
    @Message(id = 70, value = "A host connecting to a remote domain controller must have its name attribute set")
    IllegalArgumentException noNameAttributeOnHost();

    /**
     * Creates an exception indicating there is no server inventory.
     *
     * @return an {@link IllegalStateException} for the error.
     */
    @Message(id = 71, value = "No server inventory")
    IllegalStateException noServerInventory();

    /**
     * Creates an exception indicating the property already exists.
     *
     * @param name the name of the property.
     *
     * @return an {@link IllegalArgumentException} for the error.
     */
    @Message(id = 72, value = "Property %s already exists")
    IllegalArgumentException propertyAlreadyExists(String name);

    /**
     * Creates an exception indicating the property does not exist.
     *
     * @param name the name of the property.
     *
     * @return an {@link IllegalArgumentException} for the error.
     */
    @Message(id = 73, value = "Property %s does not exist")
    IllegalArgumentException propertyNotFound(String name);

    /**
     * Creates an exception indicating the value for the property is {@code null}.
     *
     * @param name the name of the property.
     *
     * @return an {@link IllegalArgumentException} for the error.
     */
    @Message(id = 74, value = "Value for property %s is null")
    IllegalArgumentException propertyValueNull(String name);

    /**
     * Creates an exception indicating the property has a {@code null} value.
     *
     * @param name the name of the property.
     *
     * @return an {@link IllegalStateException} for the error.
     */
    @Message(id = 75, value = "Property %s has a null value")
    IllegalStateException propertyValueHasNullValue(String name);

    /**
     * Creates an exception indicating the variable name is {@code null}.
     *
     * @param name the name of the variable.
     *
     * @return an {@link IllegalArgumentException} for the error.
     */
    @Message(id = 76, value = "%s is null")
    IllegalArgumentException nullVar(String name);

    /**
     * Creates an exception indicating there is already a registered server with the name represented by the {@code
     * serverName} parameter.
     *
     * @param serverName the name of the server.
     *
     * @return an {@link IllegalArgumentException} for the error.
     */
    @Message(id = 77, value = "There is already a registered server named '%s'")
    IllegalArgumentException serverNameAlreadyRegistered(String serverName);

    /**
     * A message indicating the server, represented by the {@code name} parameter, is still running.
     *
     * @param name the name of the server.
     *
     * @return the message.
     */
    @Message(id = 78, value = "Server (%s) still running")
    String serverStillRunning(String name);

    /**
     * Creates an exception indicating the inability to generate the hash.
     *
     * @param cause the cause of the error.
     *
     * @return an {@link SaslException} for the error.
     */
    @Message(id = 79, value = "Unable to generate hash")
    SaslException unableToGenerateHash(@Cause Throwable cause);

    /**
     * A message indicating the inability to load properties from the URL.
     *
     *
     * @param url the URL.
     * @param usageNote the output of method {@link #usageNote(String)}
     * @return the message.
     */
    @Message(id = 80, value = "Unable to load properties from URL %s. %s")
    String unableToLoadProperties(URL url, String usageNote);

    /**
     * Creates an exception indicating the socket binding group for the server is undefined.
     *
     * @param serverName the name of the server.
     *
     * @return an {@link IllegalArgumentException} for the exception.
     */
    @Message(id = 81, value = "Undefined socket binding group for server %s")
    IllegalArgumentException undefinedSocketBinding(String serverName);

    /**
     * Creates an exception indicating the socket binding group is undefined.
     *
     * @param name the name of the group.
     *
     * @return an {@link IllegalStateException} for the exception.
     */
    @Message(id = 82, value = "Included socket binding group %s is not defined")
    IllegalStateException undefinedSocketBindingGroup(String name);

    /**
     * Creates an exception indicating the service state was unexpected.
     *
     * @param state the unexpected state.
     *
     * @return an {@link IllegalStateException} for the error.
     */
    @Message(id = 83, value = "Unexpected state %s")
    IllegalStateException unexpectedState(ServerState state);

    /**
     * Creates an exception indicating the {@code value} for the {@code name} is unknown.
     *
     * @param name  the name.
     * @param value the value.
     *
     * @return an {@link IllegalArgumentException} for the error.
     */
    @Message(id = 84, value = "Unknown %s %s")
    IllegalArgumentException unknown(String name, Object value);

    /**
     * A message indicating the value is not a known host.
     *
     *
     * @param name  the name of the option.
     * @param value the value.
     * @param usageNote  the output of method {@link #usageNote(String)}
     * @return the message.
     */
    @Message(id = 85, value = "Value for %s is not a known host -- %s. %s")
    String unknownHostValue(String name, Object value, String usageNote);

    /**
     * Creates an exception indicating the type is unrecognized.
     *
     * @param type the unrecognized type.
     *
     * @return an {@link IOException} for the error.
     */
    @Message(id = 86, value = "unrecognized type %s")
    IOException unrecognizedType(byte type);

    /**
     * Creates an exception indication that the host controller was already shutdown.
     * @return an {@link Exception} for the error
     */
    @Message(id = 87, value = "Host-Controller is already shutdown.")
    IllegalStateException hostAlreadyShutdown();

    /**
     * Creates an exception indicating no server group could be found with the given name
     *
     * @param groupName the group name
     *
     * @return an {@link OperationFailedException} for the error.
     */
    @Message(id = 88, value = "No server-group called: %s")
    OperationFailedException noServerGroupCalled(String groupName);

    /**
     * Creates an exception indicating no server group could be found with the given name
     *
     * @param groupName the socket binding group name
     *
     * @return an {@link OperationFailedException} for the error.
     */
    @Message(id = 89, value = "No socket-binding-group called: %s")
    OperationFailedException noSocketBindingGroupCalled(String groupName);

    @Message(id = 90, value = "HostControllerEnvironment does not support system property updates")
    UnsupportedOperationException hostControllerSystemPropertyUpdateNotSupported();

    @Message(id = 91, value = "Resources of type %s cannot be ignored")
    OperationFailedException cannotIgnoreTypeHost(String type);

    @Message(id = 92, value = "An '%s' element whose 'type' attribute is '%s' has already been found")
    XMLStreamException duplicateIgnoredResourceType(String element, String value, @Param Location location);

    @Message(id = 93, value = "The JVM input arguments cannot be accessed so system properties passed directly to this Host Controller JVM will not be passed through to server processes. Cause of the problem: %s")
    String cannotAccessJvmInputArgument(Exception cause);

    @Message(id = 94, value = "Missing configuration value for: %s")
    IllegalStateException missingHomeDirConfiguration(String propertyName);

    @Message(id = 95, value = "Home directory does not exist: %s")
    IllegalStateException homeDirectoryDoesNotExist(File f);

    @Message(id = 96, value = "Determined modules directory does not exist: %s")
    IllegalStateException modulesDirectoryDoesNotExist(File f);

    @Message(id = 97, value = "Domain base directory does not exist: %s")
    IllegalStateException domainBaseDirectoryDoesNotExist(File f);

    @Message(id = 98, value = "Domain base directory is not a directory: %s")
    IllegalStateException domainBaseDirectoryIsNotADirectory(File file);

    @Message(id = 99, value = "Configuration directory does not exist: %s")
    IllegalStateException configDirectoryDoesNotExist(File f);

    @Message(id = 100, value = "Domain data directory is not a directory: %s")
    IllegalStateException domainDataDirectoryIsNotDirectory(File file);

    @Message(id = 101, value = "Could not create domain data directory: %s")
    IllegalStateException couldNotCreateDomainDataDirectory(File file);

    @Message(id = 102, value = "Domain content directory is not a directory: %s")
    IllegalStateException domainContentDirectoryIsNotDirectory(File file);

    @Message(id = 103, value = "Could not create domain content directory: %s")
    IllegalStateException couldNotCreateDomainContentDirectory(File file);

    @Message(id = 104, value = "Log directory is not a directory: %s")
    IllegalStateException logDirectoryIsNotADirectory(File f);

    @Message(id = 105, value = "Could not create log directory: %s")
    IllegalStateException couldNotCreateLogDirectory(File f);

    @Message(id = 106, value = "Servers directory is not a directory: %s")
    IllegalStateException serversDirectoryIsNotADirectory(File f);

    @Message(id = 107, value = "Could not create servers directory: %s")
    IllegalStateException couldNotCreateServersDirectory(File f);

    @Message(id = 108, value = "Domain temp directory does not exist: %s")
    IllegalStateException domainTempDirectoryIsNotADirectory(File file);

    @Message(id = 109, value = "Could not create domain temp directory: %s")
    IllegalStateException couldNotCreateDomainTempDirectory(File file);

    /**
     * Creates an exception indicating an inability to connect due to a SSL failure.
     *
     * @param cause the cause of the error.
     *
     * @return an {@link IllegalStateException} for the error.
     */
    @Message(id = 110, value = "Unable to connect due to SSL failure.")
    IllegalStateException sslFailureUnableToConnect(@Cause Throwable cause);

    @Message(id = 111, value = "Option '%s' already exists")
    IllegalStateException jvmOptionAlreadyExists(String option);

    @Message(id = 112, value = "Environment variable '%s' already exists")
    IllegalStateException envVariableAlreadyExists(String var);

    @Message(id = 113, value="Host controller management version %s.%s is too old, Only %s.%s or higher are supported")
    OperationFailedException unsupportedManagementVersionForHost(int major, int minor, int minMajor, int minMinor);

    @Message(id = 114, value="Failed to add extensions used by the domain. Failure description: %s")
    IllegalStateException failedToAddExtensions(ModelNode failureDescription);

    /**
     * Messaging indicating a command line argument that was supposed to be parseable into a key
     * and value included no value
     * @param argument the argument provided by the user
     * @param usageNote the output of method {@link #usageNote(String)}
     * @return the message
     */
    @Message(id = 115, value="Argument %s has no value. %s")
    String argumentHasNoValue(String argument, String usageNote);

    /**
     * Creates a simple instruction for how to get usage help. Intended to be appended
     * to command line argument parsing error messages.
     *
     * @param command the command (e.g. 'domain' or 'domain.sh') used to launch the process
     * @return the usage note
     */
    @Message(id = Message.NONE, value="Use %s --help for information on valid command line arguments and their syntax.")
    String usageNote(String command);

    @Message(id=116, value="Cannot access S3 file: %s")
    IllegalStateException cannotAccessS3File(String message);

    @Message(id=117, value="Failed to obtain domain controller data from S3 file")
    IllegalStateException failedMarshallingDomainControllerData();

    @Message(id=118, value="Cannot write domain controller data to S3 file: %s")
    IOException cannotWriteToS3File(String message);

    @Message(id=119, value="Cannot access S3 bucket '%s': %s")
    IllegalStateException cannotAccessS3Bucket(String location, String message);

    @Message(id=120, value="Tried all domain controller discovery option(s) but unable to connect")
    IllegalStateException discoveryOptionsFailureUnableToConnect(@Cause Throwable cause);

    @Message(id=121, value="pre_signed_put_url and pre_signed_delete_url must have the same path")
    IllegalStateException preSignedUrlsMustHaveSamePath();

    @Message(id=122, value="pre_signed_put_url and pre_signed_delete_url must both be set or both unset")
    IllegalStateException preSignedUrlsMustBeSetOrUnset();

    @Message(id=123, value="pre-signed url %s must point to a file within a bucket")
    IllegalStateException preSignedUrlMustPointToFile(String preSignedUrl);

    @Message(id=124, value="pre-signed url %s is not a valid url")
    IllegalStateException invalidPreSignedUrl(String preSignedUrl);

    @Message(id=125, value="pre-signed url %s may only have a subdirectory under a bucket")
    IllegalStateException invalidPreSignedUrlLength(String preSignedUrl);

    @Message(id=126, value="Creating location-constrained bucket with unsupported calling-format")
    IllegalArgumentException creatingBucketWithUnsupportedCallingFormat();

    @Message(id=127, value="Invalid location: %s")
    IllegalArgumentException invalidS3Location(String location);

    @Message(id=128, value="Invalid bucket name: %s")
    IllegalArgumentException invalidS3Bucket(String bucket);

    @Message(id=129, value="bucket '%s' could not be accessed (rsp=%d (%s)). Maybe the bucket is owned by somebody else or the authentication failed")
    IOException bucketAuthenticationFailure(String bucket, int httpCode, String responseMessage);

    @Message(id=130, value="Unexpected response: %s")
    IOException unexpectedResponse(String message);

    @Message(id=131, value="HTTP redirect support required")
    RuntimeException httpRedirectSupportRequired();

    @Message(id=132, value = "Unexpected error parsing bucket listing(s)")
    RuntimeException errorParsingBucketListings(@Cause Throwable cause);

    @Message(id=133, value = "Couldn't initialize a SAX driver for the XMLReader")
    RuntimeException cannotInitializeSaxDriver();

    @Message(id=134, value="Cannot instantiate discovery option class '%s': %s")
    IllegalStateException cannotInstantiateDiscoveryOptionClass(String className, String message);

    /**
     * Logs a warning message indicating that the slave host controller could not
     * connect to the remote domain controller and that another discovery option
     * will be tried.
     *
     * @param e the cause of the error.
     */
//    @LogMessage(level = Level.WARN)
//    @Message(id=135, value = "Could not connect to master. Trying another domain controller discovery option. Error was: %s")
//    void tryingAnotherDiscoveryOption(Exception e);

    /**
     * Logs a warning message indicating that the slave host controller could not
     * connect to the remote domain controller and that there are no discovery options left.
     *
     * @param e the cause of the error.
     */
//    @LogMessage(level = Level.WARN)
//    @Message(id=136, value = "Could not connect to master. No domain controller discovery options left. Error was: %s")
//    void noDiscoveryOptionsLeft(Exception e);

    /**
     * Logs an error message indicating that the master host controller could not write its
     * data to the S3 file.
     *
     * @param e the cause of the error.
     */
    @LogMessage(level = Level.ERROR)
    @Message(id=137, value = "Could not write domain controller data to S3 file. Error was: %s")
    void cannotWriteDomainControllerData(Exception e);

    /**
     * Logs an error message indicating that the master host controller could not remove
     * the S3 file.
     *
     * @param e the cause of the error.
     */
    @LogMessage(level = Level.ERROR)
    @Message(id=138, value = "Could not remove S3 file. Error was: %s")
    void cannotRemoveS3File(Exception e);

    // Is not used any more
    @Message(id=139, value="Invalid value for %s. Must only contain all of the existing discovery options")
    OperationFailedException invalidDiscoveryOptionsOrdering(String name);

    @Message(id=140, value="Can't execute transactional operation '%s' from slave controller")
    IllegalStateException cannotExecuteTransactionalOperationFromSlave(String operationName);

    @Message(id=141, value="There is no resource called %s")
    OperationFailedException noResourceFor(PathAddress address);

    @LogMessage(level = Level.ERROR)
    @Message(id=142, value = "Failed to apply domain-wide configuration from master host controller")
    void failedToApplyDomainConfig(@Cause Exception e);

    @LogMessage(level = Level.ERROR)
    @Message(id=143, value = "Failed to apply domain-wide configuration from master host controller. " +
            "Operation outcome: %s. Failure description %s")
    void failedToApplyDomainConfig(String outcome, ModelNode failureDescription);

    @LogMessage(level = Level.ERROR)
    @Message(id = 144, value = "The host cannot start because it was started in running mode '%s' with no access " +
            "to a local copy of the domain wide configuration policy, the '%s' attribute was set to '%s' and the " +
            "domain wide configuration policy could not be obtained from the Domain Controller host. Startup will be " +
            "aborted. Use the '%s' command line argument to start if you need to start without connecting to " +
            "a domain controller connection.")
    void fetchConfigFromDomainMasterFailed(RunningMode currentRunningMode, String policyAttribute,
                                               AdminOnlyDomainConfigPolicy policy,
                                               String cachedDcCmdLineArg);

    @LogMessage(level = Level.ERROR)
    @Message(id = 145, value = "The host cannot start because it was started in running mode '%s' with no access " +
            "to a local copy of the domain wide configuration policy, and the '%s' attribute was set to '%s'. Startup " +
            "will be aborted. Use the '%s' command line argument to start in running mode '%s'.")
    void noAccessControlConfigurationAvailable(RunningMode currentRunningMode, String policyAttribute,
                                               AdminOnlyDomainConfigPolicy policy,
                                               String cachedDcCmdLineArg, RunningMode desiredRunningMode);


    /**
     * Logs a warning message indicating that the slave host controller could not
     * discover the remote domain controller using the given {@link org.jboss.as.host.controller.discovery.DiscoveryOption}.
     *
     * @param e the cause of the error.
     */
    @LogMessage(level = Level.WARN)
    @Message(id = 146, value = "Could not discover master using discovery option %s. Error was: %s")
    void failedDiscoveringMaster(DiscoveryOption option, Exception e);

    /**
     * Logs a warning message indicating that there are no discovery options left.
     *
     */
    @LogMessage(level = Level.WARN)
    @Message(id = 147, value = "No domain controller discovery options remain.")
    void noDiscoveryOptionsLeft();

    /**
     * Logs a message indicating that the slave host controller connected with the master HC.
     *
     * @param uri the URI at which the master was reached
     */
    @LogMessage(level = Level.INFO)
    @Message(id = 148, value = "Connected to master host controller at %s")
    void connectedToMaster(URI uri);

    @LogMessage(level = Level.INFO)
    @Message(id = 149, value = "Option %s was set; obtaining domain-wide configuration from %s")
    void usingCachedDC(String configOption, String cachedXmlFile);

    @LogMessage(level = Level.INFO)
    @Message(id = 150, value = "Trying to reconnect to master host controller.")
    void reconnectingToMaster();

    @LogMessage(level = Level.ERROR)
    @Message(id = 151, value = "No domain controller discovery configuration was provided and the '%s' attribute was " +
            "set to '%s'. Startup will be aborted. Use the %s command line argument to start in %s mode if you need to " +
            "start without a domain controller connection and then use the management tools to configure one.")
    void noDomainControllerConfigurationProvidedForAdminOnly(String policyAttribute, AdminOnlyDomainConfigPolicy policy,
                                                             String cachedDcCmdLineArg, RunningMode desiredRunningMode);

    /**
     * Logs an informational stating the server launch command prefix.
     *
     * @param serverName the name of the server that will be started with launch command prefix.
     * @param launchCommandPrefix the prefixed launch command.
     */
    @LogMessage(level = Level.INFO)
    @Message(id = 152, value = "Server %s will be started with JVM launch command prefix '%s'")
    void serverLaunchCommandPrefix(String serverName, String launchCommandPrefix);

    @Message(id = 153, value = "Channel closed")
    IOException channelClosed();

    @Message( id = 154, value = "For a secure port to be enabled for the HTTP management interface a security realm to supply the SSLContext must be specified.")
    OperationFailedException noSecurityRealmForSsl();

    /**
     * @param jvmVersion version that jvm returned
     */
    @LogMessage(level = Level.WARN)
    @Message(id = 155, value = "JVM version '%s' unknown, unpredicted behavior may occur")
    void jvmVersionUnknown(String jvmVersion);

    @Message(id = 156, value = "failed to resolve interface %s")
    OperationFailedException failedToResolveInterface(String name);

    @Message( id = 157, value = "Could not create domain auto-start directory: %s")
    IllegalStateException couldNotCreateDomainAutoStartDirectory(Path file, @Cause Throwable cause);

    @LogMessage(level = Level.INFO)
    @Message( id = 158, value = "Error persisting server autostart status")
    void couldNotPersistAutoStartServerStatus(@Cause Throwable cause);

    @Message(id=159, value="Invalid discovery type %s")
    String invalidDiscoveryType(String type);

    @Message(id = 160, value = "Could not read or create the domain UUID in file: %s")
    IllegalStateException couldNotObtainDomainUuid(@Cause Throwable cause, Path file);

    @Message(id = 161, value = "Model references of type '%s' are missing: %s")
    OperationFailedException missingReferences(String type, Set<String> missing);

    @Message(id = 162, value = "The binding name '%s' in socket binding group '%s' is not unique. Names must be unique across socket-binding, local-destination-outbound-socket-binding and remote-destination-outbound-socket-binding")
    OperationFailedException bindingNameNotUnique(String name, String groupName);

    @Message(id = 163, value = "Profile '%s' is involved in a cycle")
    OperationFailedException profileInvolvedInACycle(String profile);

    @Message(id = 164, value = "Profile '%s' defines subsystem '%s' which is also defined in its ancestor profile '%s'. Overriding subsystems is not supported")
    OperationFailedException profileAttemptingToOverrideSubsystem(String existingSubsystemProfile, String subsystem, String profileName);

    @Message(id = 165, value = "Socket binding group '%s' is involved in a cycle")
    OperationFailedException socketBindingGroupInvolvedInACycle(String include);

    @Message(id = 166, value = "Socket binding group '%s' defines socket binding '%s' which is also defined in its ancestor socket binding group '%s'. Overriding socket bindings is not supported")
    OperationFailedException socketBindingGroupAttemptingToOverrideSocketBinding(String existingSubsystemProfile, String child, String resourceName);

    @Message(id = 167, value = "Profile '%s' includes profile '%s' and profile '%s'. Both these profiles define subsystem '%s', which is not supported")
    OperationFailedException profileIncludesSameSubsystem(String profile, String include1, String include2, String child);

    @Message(id = 168, value = "Socket binding group '%s' includes socket binding group '%s' and socket binding group '%s'. Both these socket binding groups define socket binding '%s', which is not supported")
    OperationFailedException socketBindingGroupIncludesSameSocketBinding(String socketBindingGroup, String include1, String include2, String child);

    @Message(id = 169, value = "Reload into running mode is not supported with embedded host controller, admin-only=true must be specified.")
    OperationFailedException embeddedHostControllerRestartMustProvideAdminOnlyTrue();

<<<<<<< HEAD
    @LogMessage(level = WARN)
    @Message(id = 170, value = "No security realm or sasl server authentication defined for native management service; all access will be unrestricted.")
=======
    //@Message(id = 170, value = "The deprecated parameter %s has been set in addition to the current parameter %s but with different values")
    //OperationFailedException deprecatedAndCurrentParameterMismatch(String deprecated, String current);

    @LogMessage(level = WARN)
    @Message(id = 171, value = "No security realm defined for native management service; all access will be unrestricted.")
>>>>>>> e998d2bb
    void nativeManagementInterfaceIsUnsecured();

}<|MERGE_RESOLUTION|>--- conflicted
+++ resolved
@@ -1256,16 +1256,11 @@
     @Message(id = 169, value = "Reload into running mode is not supported with embedded host controller, admin-only=true must be specified.")
     OperationFailedException embeddedHostControllerRestartMustProvideAdminOnlyTrue();
 
-<<<<<<< HEAD
-    @LogMessage(level = WARN)
-    @Message(id = 170, value = "No security realm or sasl server authentication defined for native management service; all access will be unrestricted.")
-=======
     //@Message(id = 170, value = "The deprecated parameter %s has been set in addition to the current parameter %s but with different values")
     //OperationFailedException deprecatedAndCurrentParameterMismatch(String deprecated, String current);
 
     @LogMessage(level = WARN)
     @Message(id = 171, value = "No security realm defined for native management service; all access will be unrestricted.")
->>>>>>> e998d2bb
     void nativeManagementInterfaceIsUnsecured();
 
 }