--- conflicted
+++ resolved
@@ -514,19 +514,12 @@
         public boolean isRemoteDomainControllerIgnoreUnaffectedConfiguration() {
             return true;
         }
-<<<<<<< HEAD
-=======
-
-        @Override
-        public Collection<String> getAllowedOrigins() {
-            return Collections.EMPTY_LIST;
-        }
 
         @Override
         public boolean isBackupDc() {
             return false;
         }
->>>>>>> f7be22dd
+
     }
 
     private static class ServerInventoryMock implements ServerInventory {
