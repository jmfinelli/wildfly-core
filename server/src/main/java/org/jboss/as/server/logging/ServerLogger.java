--- conflicted
+++ resolved
@@ -1382,13 +1382,12 @@
     @Message(id = 285, value = "Vault support has been removed, no vault resources will be initialised.")
     void vaultSupportRemoved();
 
-<<<<<<< HEAD
-    @Message(id = 286, value = "Security realms are no longer supported, please migrate references to them from the configuration.")
-    XMLStreamException securityRealmReferencesUnsupported();
-=======
     @Message(id = 286, value = "Failed to index static module %s for annotations")
     DeploymentUnitProcessingException staticModuleIndexingFailed(String moduleId, @Cause Throwable cause);
->>>>>>> a7c39a56
+
+    @Message(id = 287, value = "Security realms are no longer supported, please migrate references to them from the configuration.")
+    XMLStreamException securityRealmReferencesUnsupported();
+
 
     ////////////////////////////////////////////////
     //Messages without IDs
