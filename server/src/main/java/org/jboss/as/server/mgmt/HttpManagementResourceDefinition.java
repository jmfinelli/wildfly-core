/*
 * JBoss, Home of Professional Open Source.
 * Copyright 2011, Red Hat, Inc., and individual contributors
 * as indicated by the @author tags. See the copyright.txt file in the
 * distribution for a full listing of individual contributors.
 *
 * This is free software; you can redistribute it and/or modify it
 * under the terms of the GNU Lesser General Public License as
 * published by the Free Software Foundation; either version 2.1 of
 * the License, or (at your option) any later version.
 *
 * This software is distributed in the hope that it will be useful,
 * but WITHOUT ANY WARRANTY; without even the implied warranty of
 * MERCHANTABILITY or FITNESS FOR A PARTICULAR PURPOSE. See the GNU
 * Lesser General Public License for more details.
 *
 * You should have received a copy of the GNU Lesser General Public
 * License along with this software; if not, write to the Free
 * Software Foundation, Inc., 51 Franklin St, Fifth Floor, Boston, MA
 * 02110-1301 USA, or see the FSF site: http://www.fsf.org.
 */

package org.jboss.as.server.mgmt;

import org.jboss.as.controller.AttributeDefinition;
import org.jboss.as.controller.SimpleAttributeDefinition;
import org.jboss.as.controller.SimpleAttributeDefinitionBuilder;
import org.jboss.as.controller.access.constraint.SensitivityClassification;
import org.jboss.as.controller.access.management.SensitiveTargetAccessConstraintDefinition;
import org.jboss.as.controller.descriptions.ModelDescriptionConstants;
import org.jboss.as.controller.management.BaseHttpInterfaceResourceDefinition;
import org.jboss.as.controller.operations.validation.StringLengthValidator;
import org.jboss.as.controller.parsing.Attribute;
import org.jboss.as.controller.registry.OperationEntry;
import org.jboss.as.server.controller.descriptions.ServerDescriptions;
import org.jboss.as.server.operations.HttpManagementAddHandler;
import org.jboss.as.server.operations.HttpManagementRemoveHandler;
import org.jboss.dmr.ModelType;

/**
 * {@link org.jboss.as.controller.ResourceDefinition} for the HTTP management interface resource.
 *
 * @author Brian Stansberry (c) 2011 Red Hat Inc.
 */
public class HttpManagementResourceDefinition extends BaseHttpInterfaceResourceDefinition {

    public static final String SOCKET_BINDING_CAPABILITY_NAME = "org.wildfly.network.socket-binding";

    public static final SimpleAttributeDefinition SOCKET_BINDING = new SimpleAttributeDefinitionBuilder(ModelDescriptionConstants.SOCKET_BINDING, ModelType.STRING, true)
            .setXmlName(Attribute.HTTP.getLocalName())
            .setValidator(new StringLengthValidator(1, Integer.MAX_VALUE, true, false))
            .addAccessConstraint(new SensitiveTargetAccessConstraintDefinition(SensitivityClassification.SOCKET_CONFIG))
            .setCapabilityReference(SOCKET_BINDING_CAPABILITY_NAME, RUNTIME_CAPABILITY_NAME, false)
            .build();

    public static final SimpleAttributeDefinition SECURE_SOCKET_BINDING = new SimpleAttributeDefinitionBuilder(ModelDescriptionConstants.SECURE_SOCKET_BINDING, ModelType.STRING, true)
            .setXmlName(Attribute.HTTPS.getLocalName())
            .setValidator(new StringLengthValidator(1, Integer.MAX_VALUE, true, false))
            .addAccessConstraint(new SensitiveTargetAccessConstraintDefinition(SensitivityClassification.SOCKET_CONFIG))
            .setRequires(SECURITY_REALM.getName())
            .setCapabilityReference(SOCKET_BINDING_CAPABILITY_NAME, RUNTIME_CAPABILITY_NAME, false)
            .build();

    public static final AttributeDefinition[] ATTRIBUTE_DEFINITIONS = combine(COMMON_ATTRIBUTES, SOCKET_BINDING, SECURE_SOCKET_BINDING);

    public static final HttpManagementResourceDefinition INSTANCE = new HttpManagementResourceDefinition();

    private HttpManagementResourceDefinition() {
<<<<<<< HEAD
        super(new Parameters(RESOURCE_PATH, ServerDescriptions.getResourceDescriptionResolver("core.management.http-interface"))
            .setAddHandler(HttpManagementAddHandler.INSTANCE)
            .setRemoveHandler(HttpManagementRemoveHandler.INSTANCE)
            .setAddRestartLevel(OperationEntry.Flag.RESTART_NONE)
            .setRemoveRestartLevel(OperationEntry.Flag.RESTART_NONE));
=======
        super(RESOURCE_PATH,
                ServerDescriptions.getResourceDescriptionResolver("core.management.http-interface"),
                HttpManagementAddHandler.INSTANCE, HttpManagementRemoveHandler.INSTANCE,
                OperationEntry.Flag.RESTART_NONE, OperationEntry.Flag.RESTART_RESOURCE_SERVICES);
        this.accessConstraints = SensitiveTargetAccessConstraintDefinition.MANAGEMENT_INTERFACES.wrapAsList();
        setDeprecated(ModelVersion.create(1, 7));
>>>>>>> f7be22dd
    }

    @Override
    protected AttributeDefinition[] getAttributeDefinitions() {
        return ATTRIBUTE_DEFINITIONS;
    }

<<<<<<< HEAD
=======
    @Override
    public List<AccessConstraintDefinition> getAccessConstraints() {
        return accessConstraints;
    }

    @Override
    public void registerCapabilities(ManagementResourceRegistration resourceRegistration) {
        resourceRegistration.registerCapability(HTTP_MANAGEMENT_CAPABILITY);
    }
>>>>>>> f7be22dd
}<|MERGE_RESOLUTION|>--- conflicted
+++ resolved
@@ -31,6 +31,7 @@
 import org.jboss.as.controller.management.BaseHttpInterfaceResourceDefinition;
 import org.jboss.as.controller.operations.validation.StringLengthValidator;
 import org.jboss.as.controller.parsing.Attribute;
+import org.jboss.as.controller.registry.ManagementResourceRegistration;
 import org.jboss.as.controller.registry.OperationEntry;
 import org.jboss.as.server.controller.descriptions.ServerDescriptions;
 import org.jboss.as.server.operations.HttpManagementAddHandler;
@@ -66,20 +67,11 @@
     public static final HttpManagementResourceDefinition INSTANCE = new HttpManagementResourceDefinition();
 
     private HttpManagementResourceDefinition() {
-<<<<<<< HEAD
         super(new Parameters(RESOURCE_PATH, ServerDescriptions.getResourceDescriptionResolver("core.management.http-interface"))
             .setAddHandler(HttpManagementAddHandler.INSTANCE)
             .setRemoveHandler(HttpManagementRemoveHandler.INSTANCE)
             .setAddRestartLevel(OperationEntry.Flag.RESTART_NONE)
-            .setRemoveRestartLevel(OperationEntry.Flag.RESTART_NONE));
-=======
-        super(RESOURCE_PATH,
-                ServerDescriptions.getResourceDescriptionResolver("core.management.http-interface"),
-                HttpManagementAddHandler.INSTANCE, HttpManagementRemoveHandler.INSTANCE,
-                OperationEntry.Flag.RESTART_NONE, OperationEntry.Flag.RESTART_RESOURCE_SERVICES);
-        this.accessConstraints = SensitiveTargetAccessConstraintDefinition.MANAGEMENT_INTERFACES.wrapAsList();
-        setDeprecated(ModelVersion.create(1, 7));
->>>>>>> f7be22dd
+            .setRemoveRestartLevel(OperationEntry.Flag.RESTART_RESOURCE_SERVICES));
     }
 
     @Override
@@ -87,16 +79,8 @@
         return ATTRIBUTE_DEFINITIONS;
     }
 
-<<<<<<< HEAD
-=======
-    @Override
-    public List<AccessConstraintDefinition> getAccessConstraints() {
-        return accessConstraints;
-    }
-
     @Override
     public void registerCapabilities(ManagementResourceRegistration resourceRegistration) {
         resourceRegistration.registerCapability(HTTP_MANAGEMENT_CAPABILITY);
     }
->>>>>>> f7be22dd
 }