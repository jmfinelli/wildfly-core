<?xml version="1.0" encoding="UTF-8"?>
<!--
  ~ JBoss, Home of Professional Open Source.
  ~ Copyright 2013, Red Hat, Inc., and individual contributors
  ~ as indicated by the @author tags. See the copyright.txt file in the
  ~ distribution for a full listing of individual contributors.
  ~
  ~ This is free software; you can redistribute it and/or modify it
  ~ under the terms of the GNU Lesser General Public License as
  ~ published by the Free Software Foundation; either version 2.1 of
  ~ the License, or (at your option) any later version.
  ~
  ~ This software is distributed in the hope that it will be useful,
  ~ but WITHOUT ANY WARRANTY; without even the implied warranty of
  ~ MERCHANTABILITY or FITNESS FOR A PARTICULAR PURPOSE. See the GNU
  ~ Lesser General Public License for more details.
  ~
  ~ You should have received a copy of the GNU Lesser General Public
  ~ License along with this software; if not, write to the Free
  ~ Software Foundation, Inc., 51 Franklin St, Fifth Floor, Boston, MA
  ~ 02110-1301 USA, or see the FSF site: http://www.fsf.org.
  -->
  <project xmlns="http://maven.apache.org/POM/4.0.0" xmlns:xsi="http://www.w3.org/2001/XMLSchema-instance" xsi:schemaLocation="http://maven.apache.org/POM/4.0.0 http://maven.apache.org/xsd/maven-4.0.0.xsd">
    <modelVersion>4.0.0</modelVersion>

    <parent>
      <groupId>org.jboss</groupId>
      <artifactId>jboss-parent</artifactId>
      <version>19</version>
    </parent>

    <groupId>org.wildfly.core</groupId>
    <artifactId>wildfly-core-parent</artifactId>
<<<<<<< HEAD
    <version>2.0.0.CR1-SNAPSHOT</version>
=======
    <version>2.0.0.CR5-SNAPSHOT</version>
>>>>>>> f220cf9e

    <name>WildFly: Core Parent Aggregator</name>
    <description>WildFly: Core Parent Aggregator</description>

    <packaging>pom</packaging>

    <licenses>
        <license>
            <name>lgpl</name>
            <url>http://repository.jboss.org/licenses/lgpl-2.1.txt</url>
            <distribution>repo</distribution>
        </license>
    </licenses>

    <scm>
        <connection>scm:git:${wildfly.core.scm.connection}</connection>
        <developerConnection>scm:git:${wildfly.core.scm.connection}</developerConnection>
        <url>${wildfly.core.scm.url}</url>
    </scm>

    <properties>
        <!-- Release Info -->
        <wildfly.core.release.version>${project.version}</wildfly.core.release.version>
        <wildfly.core.release.codename>Kenny</wildfly.core.release.codename>
        <wildfly.core.scm.url>https://github.com/wildfly/wildfly-core</wildfly.core.scm.url>
        <wildfly.core.scm.connection>git@github.com:wildfly/wildfly-core.git</wildfly.core.scm.connection>

        <!--
            Build configuration.  Override JBoss Parent settings as necessary.
            For example: <version.surefire.plugin>2.11</version.surefire.plugin>
          -->
        <maven.min.version>3.2.1</maven.min.version>
        <maven.compiler.target>1.8</maven.compiler.target>
        <maven.compiler.source>1.8</maven.compiler.source>

        <version.surefire.plugin>2.17</version.surefire.plugin>
        <!--
            Dependency versions. Please keep alphabetical.

            Each version property should be of the form "version.<groupId>".
            For example: <version.org.jboss.as>

            In cases where multiple artifacts use the same groupId but have different
            versions, add the artifactId or other qualifier to the property name.
            For example: <version.org.jboss.hal.release-stream>
         -->

        <version.commons-io>2.4</version.commons-io>
        <version.commons-lang>2.6</version.commons-lang>
<<<<<<< HEAD
        <version.io.undertow>1.3.0.Beta9</version.io.undertow>
=======
        <version.io.undertow>1.3.0.CR2</version.io.undertow>
>>>>>>> f220cf9e
        <version.javax.inject.javax.inject>1</version.javax.inject.javax.inject>
        <version.junit>4.11</version.junit>
        <version.log4j>1.2.16</version.log4j>
        <version.org.apache.ds>2.0.0-M15</version.org.apache.ds>
        <version.org.apache.httpcomponents.httpclient>4.5</version.org.apache.httpcomponents.httpclient>
        <version.org.apache.httpcomponents.httpcore>4.4.1</version.org.apache.httpcomponents.httpcore>
        <version.org.apache.maven>3.2.1</version.org.apache.maven>
        <version.org.apache.xerces>2.11.0.SP4</version.org.apache.xerces>
        <version.org.bouncycastle>1.50</version.org.bouncycastle>
        <version.org.codehaus.plexus.plexus-utils>3.0.21</version.org.codehaus.plexus.plexus-utils>
        <version.org.codehaus.woodstox.stax2-api>3.1.4</version.org.codehaus.woodstox.stax2-api>
        <version.org.codehaus.woodstox.woodstox-core-asl>4.4.1</version.org.codehaus.woodstox.woodstox-core-asl>
        <version.org.fusesource.jansi>1.9</version.org.fusesource.jansi>
<<<<<<< HEAD
        <version.org.jboss.aesh>0.63</version.org.jboss.aesh>
=======
        <version.org.jboss.aesh>0.65.1</version.org.jboss.aesh>
>>>>>>> f220cf9e
        <version.org.jboss.byteman>2.2.1</version.org.jboss.byteman>
        <version.org.jboss.classfilewriter>1.1.2.Final</version.org.jboss.classfilewriter>
        <version.org.jboss.invocation>1.4.1.Final</version.org.jboss.invocation>
        <version.org.jboss.jandex>2.0.0.CR1</version.org.jboss.jandex>
        <version.org.jboss.jboss-dmr>1.3.0.Final</version.org.jboss.jboss-dmr>
        <version.org.jboss.jboss-vfs>3.2.9.Final</version.org.jboss.jboss-vfs>
        <version.org.jboss.logging.jboss-logging>3.3.0.Final</version.org.jboss.logging.jboss-logging>
        <version.org.jboss.logging.jboss-logging-tools>2.0.1.Final</version.org.jboss.logging.jboss-logging-tools>
        <version.org.jboss.logmanager.jboss-logmanager>2.0.0.Final</version.org.jboss.logmanager.jboss-logmanager>
        <version.org.jboss.logmanager.log4j-jboss-logmanager>1.1.2.Final</version.org.jboss.logmanager.log4j-jboss-logmanager>
        <version.org.jboss.marshalling.jboss-marshalling>1.4.10.Final</version.org.jboss.marshalling.jboss-marshalling>
        <!-- this is test only dependancy -->
<<<<<<< HEAD
        <version.org.jboss.metadata.jboss-metadata-common>10.0.0.Beta3</version.org.jboss.metadata.jboss-metadata-common>
        <version.org.jboss.modules.jboss-modules>1.4.3.Final</version.org.jboss.modules.jboss-modules>
=======
        <version.org.jboss.metadata.jboss-metadata-common>10.0.0.CR1</version.org.jboss.metadata.jboss-metadata-common>
        <version.org.jboss.modules.jboss-modules>1.4.4.Final</version.org.jboss.modules.jboss-modules>
>>>>>>> f220cf9e
        <version.org.jboss.msc.jboss-msc>1.2.6.Final</version.org.jboss.msc.jboss-msc>
        <version.org.jboss.remoting>4.0.14.Final</version.org.jboss.remoting>
        <version.org.jboss.remotingjmx.remoting-jmx>2.0.1.Final</version.org.jboss.remotingjmx.remoting-jmx>
        <version.org.jboss.sasl>1.0.5.Final</version.org.jboss.sasl>
        <version.org.jboss.shrinkwrap.shrinkwrap>1.1.2</version.org.jboss.shrinkwrap.shrinkwrap>
        <version.org.jboss.slf4j.slf4j-jboss-logmanager>1.0.3.GA</version.org.jboss.slf4j.slf4j-jboss-logmanager>
        <version.org.jboss.logging.jul-to-slf4j-stub>1.0.1.Final</version.org.jboss.logging.jul-to-slf4j-stub>
        <version.org.jboss.spec.javax.interceptor.jboss-interceptors-api_1.2_spec>1.0.0.Final</version.org.jboss.spec.javax.interceptor.jboss-interceptors-api_1.2_spec>
        <version.org.jboss.spec.javax.sql.jboss-javax-sql-api_7.0_spec>2.0.0.Final</version.org.jboss.spec.javax.sql.jboss-javax-sql-api_7.0_spec>
        <version.org.jboss.staxmapper>1.2.0.Final</version.org.jboss.staxmapper>
        <version.org.jboss.stdio>1.0.2.GA</version.org.jboss.stdio>
        <version.org.jboss.threads>2.2.1.Final</version.org.jboss.threads>
        <version.org.jboss.xnio>3.3.2.Final</version.org.jboss.xnio>
        <version.org.jboss.xnio.xnio-api>${version.org.jboss.xnio}</version.org.jboss.xnio.xnio-api>
        <version.org.jboss.xnio.xnio-nio>${version.org.jboss.xnio}</version.org.jboss.xnio.xnio-nio>
        <version.org.mockito>1.9.5</version.org.mockito>
<<<<<<< HEAD
        <version.org.picketbox>5.0.0.Alpha1</version.org.picketbox>
        <version.org.slf4j>1.7.7.jbossorg-1</version.org.slf4j>
        <version.org.syslog4j>0.9.30</version.org.syslog4j>
        <version.org.eclipse.aether>1.0.0.v20140518</version.org.eclipse.aether>
        <version.org.wildfly.build-tools>1.1.0.Beta2</version.org.wildfly.build-tools>
        <version.org.wildfly.common>1.0.0.Alpha3</version.org.wildfly.common>
        <version.org.wildfly.legacy.test>1.0.0.Alpha9</version.org.wildfly.legacy.test>
        <version.org.wildfly.security.elytron>1.1.0.Alpha1-SNAPSHOT</version.org.wildfly.security.elytron>
=======
        <version.org.picketbox>4.9.3.Final</version.org.picketbox>
        <version.org.slf4j>1.7.7.jbossorg-1</version.org.slf4j>
        <version.org.syslog4j>0.9.30</version.org.syslog4j>
        <version.org.eclipse.aether>1.0.0.v20140518</version.org.eclipse.aether>
        <version.org.wildfly.build-tools>1.1.0.CR1</version.org.wildfly.build-tools>
        <version.org.wildfly.common>1.1.0.Final</version.org.wildfly.common>
        <version.org.wildfly.legacy.test>1.0.0.Final</version.org.wildfly.legacy.test>
        <version.org.wildfly.security.elytron>1.0.0.Final</version.org.wildfly.security.elytron>
>>>>>>> f220cf9e
        <version.org.wildfly.checkstyle-config>1.0.4.Final</version.org.wildfly.checkstyle-config>
        <version.org.wildfly.security.elytron-web.undertow-server>1.0.0.Alpha1-SNAPSHOT</version.org.wildfly.security.elytron-web.undertow-server>
        <version.xml-resolver>1.2</version.xml-resolver> <!-- Apache xml-resolver -->
        <!-- Non-default maven plugin versions and configuration -->
        <version.org.zanata.plugin>3.1.1</version.org.zanata.plugin>
        <version.xml.plugin>1.0</version.xml.plugin>

        <!-- Surefire args -->
        <surefire.jpda.args/>
        <surefire.system.args>-da ${surefire.jpda.args}</surefire.system.args>

        <!-- Checkstyle configuration -->
        <linkXRef>false</linkXRef>

        <server.output.dir.prefix>wildfly</server.output.dir.prefix>
        <wildfly.build.output.dir>dist/target/${server.output.dir.prefix}-${wildfly.core.release.version}</wildfly.build.output.dir>

        <!--
            See ChildFirstClassLoaderBuilder in model-test for the explanation of the org.jboss.model.test.cache.root and org.jboss.model.test.classpath.cache properties.
            If used in conjunction with org.jboss.model.test.classpath.cache -Dorg.jboss.model.test.cache.strict on the command line, transformers tests must
            propagate these to the test when run
         -->
        <!-- The name of the root checkout folder to create org.jboss.model.test.classpath.cache under for subsystem-test and core-model-test -->
        <org.jboss.model.test.cache.root>[pom.xml,testsuite]</org.jboss.model.test.cache.root>
        <!-- Location relative to root that will be used for the cached legacy classpaths used by subsystem-test and core-model-test-->
        <org.jboss.model.test.classpath.cache>target/model-test-classpath-cache</org.jboss.model.test.classpath.cache>
    </properties>

    <modules>
        <module>cli</module>
        <module>controller</module>
        <module>controller-client</module>
        <module>build</module>
        <module>dist</module>
        <module>core-feature-pack</module>
        <module>core-model-test</module>
        <module>core-security</module>
        <module>deployment-repository</module>
        <module>deployment-scanner</module>
        <module>domain-http</module>
        <module>domain-management</module>
        <module>embedded</module>
        <module>host-controller</module>
        <module>logging</module>
        <module>management-client-content</module>
        <module>io</module>
        <module>jmx</module>
        <module>launcher</module>
        <module>model-test</module>
        <module>network</module>
        <module>patching</module>
        <module>platform-mbean</module>
        <module>process-controller</module>
        <module>protocol</module>
        <module>remoting</module>
        <module>request-controller</module>
        <module>self-contained</module>
        <module>server</module>
        <module>subsystem-test</module>
        <module>testsuite</module>
        <module>threads</module>
        <module>version</module>
    </modules>

    <build>
        <plugins>
            <!-- to deal with type 'bundle' dependencies -->
            <plugin>
                <groupId>org.apache.felix</groupId>
                <artifactId>maven-bundle-plugin</artifactId>
                <inherited>true</inherited>
                <extensions>true</extensions>
            </plugin>

           <!-- Zanata translations -->
            <plugin>
              <groupId>org.zanata</groupId>
              <artifactId>zanata-maven-plugin</artifactId>
              <version>${version.org.zanata.plugin}</version>
              <configuration>
                 <!-- Process sub-modules separately, sharing parent config -->
                 <enableModules>true</enableModules>
                 <projectConfig>${session.executionRootDirectory}/zanata.xml</projectConfig>
                  <!-- Generated English i18n.properties are written here: -->
                 <srcDir>target/classes</srcDir>
                 <transDir>src/main/resources</transDir>
                 <includes>**/*.i18n.properties,**/LocalDescriptions.properties</includes>
              </configuration>
            </plugin>
            <plugin>
                <groupId>org.apache.maven.plugins</groupId>
                <artifactId>maven-checkstyle-plugin</artifactId>
            </plugin>
            <plugin>
                <groupId>org.apache.maven.plugins</groupId>
                <artifactId>maven-surefire-plugin</artifactId>
            </plugin>
        </plugins>
        <pluginManagement>
            <plugins>
                <plugin>
                    <groupId>org.apache.maven.plugins</groupId>
                    <artifactId>maven-jar-plugin</artifactId>
                    <version>${version.jar.plugin}</version>
                    <configuration>
                        <archive>
                            <manifestEntries>
                                <Scm-Url>${wildfly.core.scm.url}</Scm-Url>
                                <JBossAS-Release-Version>${wildfly.core.release.version}</JBossAS-Release-Version>
                                <JBossAS-Release-Codename>${wildfly.core.release.codename}</JBossAS-Release-Codename>
                            </manifestEntries>
                        </archive>
                    </configuration>
                </plugin>
                <plugin>
                    <groupId>org.apache.maven.plugins</groupId>
                    <artifactId>maven-surefire-plugin</artifactId>
                    <version>${version.surefire.plugin}</version>
                    <dependencies>
                        <dependency>
                            <groupId>org.apache.maven.surefire</groupId>
                            <artifactId>surefire-junit47</artifactId>
                            <version>${version.surefire.plugin}</version>
                        </dependency>
                    </dependencies>
                    <configuration>
                        <redirectTestOutputToFile>true</redirectTestOutputToFile>
                        <enableAssertions>true</enableAssertions>
                        <systemPropertyVariables>
                            <org.jboss.model.test.cache.root>${org.jboss.model.test.cache.root}</org.jboss.model.test.cache.root>
                            <org.jboss.model.test.classpath.cache>${org.jboss.model.test.classpath.cache}</org.jboss.model.test.classpath.cache>
                            <org.jboss.model.test.cache.strict>true</org.jboss.model.test.cache.strict>
                        </systemPropertyVariables>
                        <systemProperties>
                              <property>
                                  <name>java.util.logging.manager</name>
                                  <value>org.jboss.logmanager.LogManager</value>
                              </property>
                              <property>
                                  <name>jboss.remoting.leakdebugging</name>
                                  <value>false</value>
                              </property>
                              <property>
                                  <name>test.level</name>
                                  <value>${test.level}</value>
                              </property>
                          </systemProperties>
                          <argLine>-Duser.region=US -Duser.language=en</argLine>
                    </configuration>

                </plugin>
                <!-- Checkstyle -->
                <plugin>
                    <groupId>org.apache.maven.plugins</groupId>
                    <artifactId>maven-checkstyle-plugin</artifactId>
                    <version>${version.checkstyle.plugin}</version>
                    <configuration>
                        <configLocation>wildfly-checkstyle/checkstyle.xml</configLocation>
                        <consoleOutput>true</consoleOutput>
                        <failsOnError>true</failsOnError>
                        <includeTestSourceDirectory>true</includeTestSourceDirectory>
                        <useFile/>
                    </configuration>
                    <dependencies>
                        <dependency>
                            <groupId>org.wildfly.checkstyle</groupId>
                            <artifactId>wildfly-checkstyle-config</artifactId>
                            <version>${version.org.wildfly.checkstyle-config}</version>
                        </dependency>
                    </dependencies>
                    <executions>
                        <execution>
                            <id>check-style</id>
                            <phase>compile</phase>
                            <goals>
                                <goal>checkstyle</goal>
                            </goals>
                        </execution>
                    </executions>
                </plugin>

                <!-- Ban bad dependencies -->
                <plugin>
                    <groupId>org.apache.maven.plugins</groupId>
                    <artifactId>maven-enforcer-plugin</artifactId>
                    <version>${version.enforcer.plugin}</version>
                    <executions>
                        <execution>
                            <id>ban-bad-dependencies</id>
                            <goals>
                                <goal>enforce</goal>
                            </goals>
                            <configuration>
                                <rules>
                                    <bannedDependencies>
                                        <searchTransitive>true</searchTransitive>
                                        <excludes>
                                            <exclude>args4j:args4j</exclude>
                                            <exclude>biz.aQute:bnd</exclude>
                                            <exclude>com.google.gwt.inject:gin</exclude>
                                            <exclude>com.google.inject:guice</exclude>
                                            <exclude>com.gwtplatform:gwtp-all</exclude>
                                            <exclude>commons-httpclient:commons-httpclient</exclude>
                                            <exclude>commons-logging:commons-logging</exclude>
                                            <exclude>commons-logging:commons-logging-api</exclude>
                                            <exclude>concurrent:concurrent</exclude>
                                            <exclude>jacorb:jacorb</exclude>
                                            <exclude>javassist:javassist</exclude>
                                            <exclude>javax.xml:jaxrpc-api</exclude>
                                            <exclude>javax.xml.soap:saaj-api</exclude>
                                            <exclude>javax.xml.stream:stax-api</exclude>
                                            <exclude>net.sf.kxml:kxml2</exclude>
                                            <exclude>org.apache.xalan:serializer</exclude>
                                            <exclude>org.apache.xalan:xalan</exclude>
                                            <exclude>org.jboss:jboss-common-core</exclude>
                                            <exclude>org.jboss.logging:jboss-logging-generator</exclude>
                                            <exclude>org.jboss.logging:jboss-logging-log4j</exclude>
                                            <exclude>org.jboss.logging:jboss-logging-jdk</exclude>
                                            <exclude>org.jboss.logging:jboss-logging-logmanager</exclude>
                                            <exclude>org.jboss.logging:jboss-logging-spi</exclude>
                                            <exclude>org.jboss.logging:jboss-logging-tools</exclude>
                                            <!-- replaced by io.netty:netty -->
                                            <exclude>org.jboss.netty:netty</exclude>
                                            <!-- replaced by io.netty:netty-all -->
                                            <exclude>io.netty:netty</exclude>
                                            <exclude>org.jboss.remoting3:jboss-remoting</exclude>
                                            <exclude>org.jboss.security:jbosssx</exclude>
                                            <exclude>org.jboss.slf4j:slf4j-jboss-logging</exclude>
                                            <exclude>org.ops4j.base</exclude>
                                            <exclude>org.ops4j.pax.swissbox</exclude>
                                            <exclude>org.ops4j.pax.web</exclude>
                                            <exclude>org.slf4j:slf4j-nop</exclude>
                                            <exclude>org.slf4j:slf4j-jdk14</exclude>
                                            <exclude>org.slf4j:slf4j-log4j12</exclude>
                                            <exclude>org.slf4j:slf4j-log4j13</exclude>
                                            <exclude>oro:oro</exclude>
                                            <exclude>relaxngDatatype:relaxngDatatype</exclude>
                                            <exclude>stax:stax-api</exclude>
                                            <exclude>sun-jaxb:jaxb-api</exclude>
                                            <exclude>trove:trove</exclude>
                                            <exclude>woodstox:wstx-lgpl</exclude>
                                            <exclude>xml-apis:xml-apis</exclude>
                                        </excludes>
                                    </bannedDependencies>
                                    <dependencyConvergence/>
                                </rules>
                            </configuration>
                        </execution>
                    </executions>
                </plugin>
                <plugin>
                    <!--TODO TEXT. This plugin's configuration is used in m2e only.-->
                    <groupId>org.eclipse.m2e</groupId>
                    <artifactId>lifecycle-mapping</artifactId>
                    <version>1.0.0</version>
                    <configuration>
                        <lifecycleMappingMetadata>
                            <pluginExecutions>
                                <pluginExecution>
                                    <pluginExecutionFilter>
                                        <groupId>
                                            org.apache.maven.plugins
                                        </groupId>
                                        <artifactId>
                                            maven-dependency-plugin
                                        </artifactId>
                                        <versionRange>[2.1,)</versionRange>
                                        <goals>
                                            <goal>copy</goal>
                                            <goal>properties</goal>
                                            <goal>
                                                copy-dependencies
                                            </goal>
                                            <goal>
                                            	unpack-dependencies
                                            </goal>
                                        </goals>
                                    </pluginExecutionFilter>
                                    <action>
                                        <ignore/>
                                    </action>
                                </pluginExecution>
                                <pluginExecution>
                                    <pluginExecutionFilter>
                                        <groupId>
                                            org.apache.maven.plugins
                                        </groupId>
                                        <artifactId>
                                            maven-checkstyle-plugin
                                        </artifactId>
                                        <versionRange>[2.0.0,)</versionRange>
                                        <goals>
                                            <goal>checkstyle</goal>
                                        </goals>
                                    </pluginExecutionFilter>
                                    <action>
                                        <ignore/>
                                    </action>
                                </pluginExecution>
                                <pluginExecution>
                                    <pluginExecutionFilter>
                                        <groupId>
                                            org.apache.maven.plugins
                                        </groupId>
                                        <artifactId>
                                            maven-clean-plugin
                                        </artifactId>
                                        <versionRange>[2.4.1,)</versionRange>
                                        <goals>
                                            <goal>clean</goal>
                                        </goals>
                                    </pluginExecutionFilter>
                                    <action>
                                        <ignore/>
                                    </action>
                                </pluginExecution>
                                <pluginExecution>
                                    <pluginExecutionFilter>
                                        <groupId>
                                            org.apache.maven.plugins
                                        </groupId>
                                        <artifactId>
                                            maven-antrun-plugin
                                        </artifactId>
                                        <versionRange>
                                            [1.4,)
                                        </versionRange>
                                        <goals>
                                            <goal>run</goal>
                                        </goals>
                                    </pluginExecutionFilter>
                                    <action>
                                        <ignore/>
                                    </action>
                                </pluginExecution>
                                <pluginExecution>
                                    <pluginExecutionFilter>
                                        <groupId>
                                            org.codehaus.mojo
                                        </groupId>
                                        <artifactId>
                                            javacc-maven-plugin
                                        </artifactId>
                                        <versionRange>
                                            [2.5,)
                                        </versionRange>
                                        <goals>
                                            <goal>jjtree</goal>
                                            <goal>javacc</goal>
                                            <goal>jjtree-javacc</goal>
                                        </goals>
                                    </pluginExecutionFilter>
                                    <action>
                                        <ignore/>
                                    </action>
                                </pluginExecution>
                                <pluginExecution>
                                    <pluginExecutionFilter>
                                        <groupId>
                                            org.codehaus.mojo
                                        </groupId>
                                        <artifactId>
                                            xml-maven-plugin
                                        </artifactId>
                                        <versionRange>
                                            [1.0,)
                                        </versionRange>
                                        <goals>
                                            <goal>transform</goal>
                                        </goals>
                                    </pluginExecutionFilter>
                                    <action>
                                        <ignore/>
                                    </action>
                                </pluginExecution>
                                <pluginExecution>
                                    <pluginExecutionFilter>
                                        <groupId>
                                            org.codehaus.mojo
                                        </groupId>
                                        <artifactId>
                                            keytool-maven-plugin
                                        </artifactId>
                                        <versionRange>
                                            [1.2,)
                                        </versionRange>
                                        <goals>
                                            <goal>clean</goal>
                                            <goal>genkey</goal>
                                            <goal>generateKeyPair</goal>
                                            <goal>
                                            	generateSecretKey
                                            </goal>
                                        </goals>
                                    </pluginExecutionFilter>
                                    <action>
                                        <ignore></ignore>
                                    </action>
                                </pluginExecution>
                                <pluginExecution>
                                	<pluginExecutionFilter>
                                		<groupId>
                                			org.wildfly.build
                                		</groupId>
                                		<artifactId>
                                			wildfly-server-provisioning-maven-plugin
                                		</artifactId>
                                		<versionRange>
                                			[1.0.0.Alpha2,)
                                		</versionRange>
                                		<goals>
                                			<goal>build</goal>
                                		</goals>
                                	</pluginExecutionFilter>
                                	<action>
                                		<ignore></ignore>
                                	</action>
                                </pluginExecution>
                                <pluginExecution>
                                	<pluginExecutionFilter>
                                		<groupId>
                                			org.codehaus.mojo
                                		</groupId>
                                		<artifactId>
                                			buildnumber-maven-plugin
                                		</artifactId>
                                		<versionRange>
                                			[1.3,)
                                		</versionRange>
                                		<goals>
                                			<goal>
                                				create-timestamp
                                			</goal>
                                		</goals>
                                	</pluginExecutionFilter>
                                	<action>
                                		<ignore></ignore>
                                	</action>
                                </pluginExecution>
                            </pluginExecutions>
                        </lifecycleMappingMetadata>
                    </configuration>
                </plugin>
                <plugin>
                    <groupId>org.codehaus.mojo</groupId>
                    <artifactId>xml-maven-plugin</artifactId>
                    <version>${version.xml.plugin}</version>
                </plugin>
                <plugin>
                    <groupId>org.wildfly.build</groupId>
                    <artifactId>wildfly-feature-pack-build-maven-plugin</artifactId>
                    <version>${version.org.wildfly.build-tools}</version>
                </plugin>
                <plugin>
                    <groupId>org.wildfly.build</groupId>
                    <artifactId>wildfly-server-provisioning-maven-plugin</artifactId>
                    <version>${version.org.wildfly.build-tools}</version>
                </plugin>
            </plugins>
        </pluginManagement>
    </build>

    <dependencies>
        <dependency>
            <groupId>org.wildfly.checkstyle</groupId>
            <artifactId>wildfly-checkstyle-config</artifactId>
            <scope>provided</scope>
        </dependency>
    </dependencies>

    <dependencyManagement>
        <dependencies>

            <!-- Modules in this project -->
            <dependency>
                <groupId>org.wildfly.core</groupId>
                <artifactId>wildfly-core-feature-pack</artifactId>
                <type>pom</type>
                <version>${project.version}</version>
            </dependency>
            <dependency>
                <groupId>org.wildfly.core</groupId>
                <artifactId>wildfly-core-feature-pack</artifactId>
                <type>zip</type>
                <version>${project.version}</version>
            </dependency>
            <dependency>
                <groupId>org.wildfly.core</groupId>
                <artifactId>wildfly-core-build</artifactId>
                <type>pom</type>
                <version>${project.version}</version>
            </dependency>
            <dependency>
                <groupId>org.wildfly.core</groupId>
                <artifactId>wildfly-core-build</artifactId>
                <type>zip</type>
                <version>${project.version}</version>
            </dependency>

            <dependency>
                <groupId>org.wildfly.core</groupId>
                <artifactId>wildfly-core-test-runner</artifactId>
                <version>${project.version}</version>
            </dependency>

            <dependency>
                <groupId>org.wildfly.core</groupId>
                <artifactId>wildfly-controller</artifactId>
                <version>${project.version}</version>
            </dependency>

            <dependency>
                <groupId>org.wildfly.core</groupId>
                <artifactId>wildfly-core-security-api</artifactId>
                <version>${project.version}</version>
            </dependency>

            <dependency>
                <groupId>org.wildfly.core</groupId>
                <artifactId>wildfly-core-security</artifactId>
                <version>${project.version}</version>
            </dependency>

            <dependency>
                <groupId>org.wildfly.core</groupId>
                <artifactId>wildfly-controller-client</artifactId>
                <version>${project.version}</version>
            </dependency>

            <dependency>
                <groupId>org.wildfly.core</groupId>
                <artifactId>wildfly-deployment-repository</artifactId>
                <version>${project.version}</version>
            </dependency>

            <dependency>
                <groupId>org.wildfly.core</groupId>
                <artifactId>wildfly-deployment-scanner</artifactId>
                <version>${project.version}</version>
            </dependency>

            <dependency>
                <groupId>org.wildfly.core</groupId>
                <artifactId>wildfly-domain-http-error-context</artifactId>
                <version>${project.version}</version>
            </dependency>

            <dependency>
                <groupId>org.wildfly.core</groupId>
                <artifactId>wildfly-domain-http-interface</artifactId>
                <version>${project.version}</version>
            </dependency>

            <dependency>
                <groupId>org.wildfly.core</groupId>
                <artifactId>wildfly-domain-management</artifactId>
                <version>${project.version}</version>
            </dependency>

            <dependency>
                <groupId>org.wildfly.core</groupId>
                <artifactId>wildfly-core-dist</artifactId>
                <version>${project.version}</version>
                <type>pom</type>
            </dependency>

            <dependency>
                <groupId>org.wildfly.core</groupId>
                <artifactId>wildfly-cli</artifactId>
                <version>${project.version}</version>
            </dependency>

            <dependency>
                <groupId>org.wildfly.core</groupId>
                <artifactId>wildfly-core-testsuite-shared</artifactId>
                <version>${project.version}</version>
            </dependency>

            <dependency>
                <groupId>org.wildfly.core</groupId>
                <artifactId>wildfly-cli</artifactId>
                <classifier>client</classifier>
                <version>${project.version}</version>
            </dependency>

            <dependency>
                <groupId>org.wildfly.core</groupId>
                <artifactId>wildfly-core-model-test-framework</artifactId>
                <version>${project.version}</version>
            </dependency>

            <dependency>
                <groupId>org.wildfly.core</groupId>
                <artifactId>wildfly-core-model-test-controller-optional</artifactId>
                <version>${project.version}</version>
             </dependency>

            <dependency>
                <groupId>org.wildfly.core</groupId>
                <artifactId>wildfly-embedded</artifactId>
                <version>${project.version}</version>
            </dependency>

            <dependency>
                <groupId>org.wildfly.core</groupId>
                <artifactId>wildfly-host-controller</artifactId>
                <version>${project.version}</version>
            </dependency>

            <dependency>
                <groupId>org.wildfly.core</groupId>
                <artifactId>wildfly-io</artifactId>
                <version>${project.version}</version>
            </dependency>

            <dependency>
                <groupId>org.wildfly.core</groupId>
                <artifactId>wildfly-jmx</artifactId>
                <version>${project.version}</version>
            </dependency>

            <dependency>
                <groupId>org.wildfly.core</groupId>
                <artifactId>wildfly-launcher</artifactId>
                <version>${project.version}</version>
            </dependency>

            <dependency>
                <groupId>org.wildfly.core</groupId>
                <artifactId>wildfly-logging</artifactId>
                <version>${project.version}</version>
            </dependency>

            <dependency>
                <groupId>org.wildfly.core</groupId>
                <artifactId>wildfly-management-client-content</artifactId>
                <version>${project.version}</version>
            </dependency>

            <dependency>
                <groupId>org.wildfly.core</groupId>
                <artifactId>wildfly-model-test</artifactId>
                <version>${project.version}</version>
            </dependency>

            <dependency>
                <groupId>org.wildfly.core</groupId>
                <artifactId>wildfly-network</artifactId>
                <version>${project.version}</version>
            </dependency>

            <dependency>
                <groupId>org.wildfly.core</groupId>
                <artifactId>wildfly-patching</artifactId>
                <version>${project.version}</version>
            </dependency>

            <dependency>
                <groupId>org.wildfly.core</groupId>
                <artifactId>wildfly-platform-mbean</artifactId>
                <version>${project.version}</version>
            </dependency>

            <dependency>
                <groupId>org.wildfly.core</groupId>
                <artifactId>wildfly-process-controller</artifactId>
                <version>${project.version}</version>
            </dependency>

            <dependency>
                <groupId>org.wildfly.core</groupId>
                <artifactId>wildfly-protocol</artifactId>
                <version>${project.version}</version>
            </dependency>

            <dependency>
                <groupId>org.wildfly.core</groupId>
                <artifactId>wildfly-remoting</artifactId>
                <version>${project.version}</version>
            </dependency>

            <dependency>
                <groupId>org.wildfly.core</groupId>
                <artifactId>wildfly-request-controller</artifactId>
                <version>${project.version}</version>
            </dependency>

            <dependency>
                <groupId>org.wildfly.core</groupId>
                <artifactId>wildfly-self-contained</artifactId>
                <version>${project.version}</version>
            </dependency>

            <dependency>
                <groupId>org.wildfly.core</groupId>
                <artifactId>wildfly-server</artifactId>
                <version>${project.version}</version>
            </dependency>

            <dependency>
                <groupId>org.wildfly.core</groupId>
                <artifactId>wildfly-subsystem-test</artifactId>
                <type>pom</type>
                <version>${project.version}</version>
            </dependency>

            <dependency>
                <groupId>org.wildfly.core</groupId>
                <artifactId>wildfly-subsystem-test-framework</artifactId>
                <version>${project.version}</version>
            </dependency>

            <dependency>
                <groupId>org.wildfly.core</groupId>
                <artifactId>wildfly-threads</artifactId>
                <version>${project.version}</version>
            </dependency>

            <dependency>
                <groupId>org.wildfly.core</groupId>
                <artifactId>wildfly-version</artifactId>
                <version>${project.version}</version>
            </dependency>

            <dependency>
                <groupId>commons-io</groupId>
                <artifactId>commons-io</artifactId>
                <version>${version.commons-io}</version>
            </dependency>

            <dependency>
                <groupId>commons-lang</groupId>
                <artifactId>commons-lang</artifactId>
                <version>${version.commons-lang}</version>
            </dependency>

            <dependency>
                <groupId>javax.inject</groupId>
                <artifactId>javax.inject</artifactId>
                <version>${version.javax.inject.javax.inject}</version>
            </dependency>

            <dependency>
                <groupId>org.jboss.aesh</groupId>
                <artifactId>aesh</artifactId>
                <version>${version.org.jboss.aesh}</version>
                <exclusions>
                    <exclusion>
                        <groupId>junit</groupId>
                        <artifactId>junit</artifactId>
                    </exclusion>
                </exclusions>
            </dependency>

            <dependency>
                <groupId>org.fusesource.jansi</groupId>
                <artifactId>jansi</artifactId>
                <version>${version.org.fusesource.jansi}</version>
            </dependency>

            <dependency>
                <groupId>junit</groupId>
                <artifactId>junit</artifactId>
                <version>${version.junit}</version>
                <scope>test</scope>
            </dependency>

            <dependency>
                <groupId>log4j</groupId>
                <artifactId>log4j</artifactId>
                <version>${version.log4j}</version>
                <scope>test</scope>
                <exclusions>
                    <exclusion>
                        <groupId>ant</groupId>
                        <artifactId>ant-nodeps</artifactId>
                    </exclusion>
                    <exclusion>
                        <groupId>ant-contrib</groupId>
                        <artifactId>ant-contrib</artifactId>
                    </exclusion>
                    <exclusion>
                        <groupId>ant</groupId>
                        <artifactId>ant-junit</artifactId>
                    </exclusion>
                    <exclusion>
                        <groupId>sun.jdk</groupId>
                        <artifactId>tools</artifactId>
                    </exclusion>
                </exclusions>
            </dependency>

            <dependency>
                <groupId>org.apache.httpcomponents</groupId>
                <artifactId>httpclient</artifactId>
                <version>${version.org.apache.httpcomponents.httpclient}</version>
                <exclusions>
                    <exclusion>
                        <groupId>commons-logging</groupId>
                        <artifactId>commons-logging</artifactId>
                    </exclusion>
                </exclusions>
            </dependency>

            <dependency>
                <groupId>org.apache.httpcomponents</groupId>
                <artifactId>httpmime</artifactId>
                <version>${version.org.apache.httpcomponents.httpclient}</version>
                <exclusions>
                    <exclusion>
                        <groupId>commons-logging</groupId>
                        <artifactId>commons-logging</artifactId>
                    </exclusion>
                </exclusions>
            </dependency>

            <dependency>
                <groupId>org.apache.httpcomponents</groupId>
                <artifactId>httpcore</artifactId>
                <version>${version.org.apache.httpcomponents.httpcore}</version>
                <exclusions>
                    <exclusion>
                        <groupId>commons-logging</groupId>
                        <artifactId>commons-logging</artifactId>
                    </exclusion>
                </exclusions>
            </dependency>

            <dependency>
                <groupId>org.apache.httpcomponents</groupId>
                <artifactId>httpcore-nio</artifactId>
                <version>${version.org.apache.httpcomponents.httpcore}</version>
                <exclusions>
                    <exclusion>
                        <groupId>commons-logging</groupId>
                        <artifactId>commons-logging</artifactId>
                    </exclusion>
                </exclusions>
            </dependency>

            <dependency>
              <groupId>org.apache.maven</groupId>
              <artifactId>maven-aether-provider</artifactId>
              <version>${version.org.apache.maven}</version>
               <exclusions>
                   <exclusion>
                       <groupId>org.sonatype.aether</groupId>
                       <artifactId>aether-impl</artifactId>
                   </exclusion>
                   <exclusion>
                       <groupId>org.sonatype.aether</groupId>
                       <artifactId>aether-spi</artifactId>
                   </exclusion>
                   <exclusion>
                       <groupId>org.sonatype.aether</groupId>
                       <artifactId>aether-util</artifactId>
                   </exclusion>
                   <exclusion>
                       <groupId>org.sonatype.aether</groupId>
                       <artifactId>aether-api</artifactId>
                   </exclusion>
               </exclusions>
           </dependency>

            <dependency>
                <groupId>org.bouncycastle</groupId>
                <artifactId>bcprov-jdk15on</artifactId>
                <version>${version.org.bouncycastle}</version>
                <scope>test</scope>
            </dependency>


            <!-- This dependency needs to be managed due to the dependency convergence enforcer rule -->
            <dependency>
                <groupId>org.codehaus.plexus</groupId>
                <artifactId>plexus-utils</artifactId>
                <version>${version.org.codehaus.plexus.plexus-utils}</version>
            </dependency>

            <dependency>
                <groupId>org.codehaus.woodstox</groupId>
                <artifactId>woodstox-core-asl</artifactId>
                <version>${version.org.codehaus.woodstox.woodstox-core-asl}</version>
                <exclusions>
                    <exclusion>
                        <groupId>javax.xml.stream</groupId>
                        <artifactId>stax-api</artifactId>
                    </exclusion>
                </exclusions>
            </dependency>

            <dependency>
                <groupId>org.codehaus.woodstox</groupId>
                <artifactId>stax2-api</artifactId>
                <version>${version.org.codehaus.woodstox.stax2-api}</version>
                <exclusions>
                    <exclusion>
                        <groupId>javax.xml.stream</groupId>
                        <artifactId>stax-api</artifactId>
                    </exclusion>
                </exclusions>
            </dependency>

            <dependency>
                <groupId>org.jboss.byteman</groupId>
                <artifactId>byteman</artifactId>
                <scope>test</scope>
                <version>${version.org.jboss.byteman}</version>
            </dependency>

            <dependency>
                <groupId>org.jboss.byteman</groupId>
                <artifactId>byteman-submit</artifactId>
                <scope>test</scope>
                <version>${version.org.jboss.byteman}</version>
            </dependency>

            <dependency>
                <groupId>org.jboss.byteman</groupId>
                <artifactId>byteman-install</artifactId>
                <scope>test</scope>
                <version>${version.org.jboss.byteman}</version>
            </dependency>

            <dependency>
                <groupId>org.jboss.byteman</groupId>
                <artifactId>byteman-bmunit</artifactId>
                <scope>test</scope>
                <version>${version.org.jboss.byteman}</version>
            </dependency>

            <dependency>
                <groupId>org.jboss</groupId>
                <artifactId>jandex</artifactId>
                <version>${version.org.jboss.jandex}</version>
            </dependency>

            <dependency>
                <groupId>org.jboss</groupId>
                <artifactId>jboss-dmr</artifactId>
                <version>${version.org.jboss.jboss-dmr}</version>
            </dependency>

            <dependency>
                <groupId>org.jboss</groupId>
                <artifactId>staxmapper</artifactId>
                <version>${version.org.jboss.staxmapper}</version>
            </dependency>

            <dependency>
                <groupId>org.jboss</groupId>
                <artifactId>jboss-vfs</artifactId>
                <version>${version.org.jboss.jboss-vfs}</version>
                <exclusions>
                    <exclusion>
                        <groupId>org.jboss.logging</groupId>
                        <artifactId>jboss-logging</artifactId>
                    </exclusion>
                </exclusions>
            </dependency>

            <dependency>
                <groupId>org.jboss.classfilewriter</groupId>
                <artifactId>jboss-classfilewriter</artifactId>
                <version>${version.org.jboss.classfilewriter}</version>
            </dependency>

            <dependency>
                <groupId>org.jboss.invocation</groupId>
                <artifactId>jboss-invocation</artifactId>
                <version>${version.org.jboss.invocation}</version>
            </dependency>

            <dependency>
                <groupId>org.jboss.logging</groupId>
                <artifactId>jboss-logging</artifactId>
                <version>${version.org.jboss.logging.jboss-logging}</version>
            </dependency>

            <dependency>
                <groupId>org.jboss.logging</groupId>
                <artifactId>jboss-logging-annotations</artifactId>
                <version>${version.org.jboss.logging.jboss-logging-tools}</version>
                <scope>provided</scope>
            </dependency>

            <dependency>
                <groupId>org.jboss.logging</groupId>
                <artifactId>jboss-logging-processor</artifactId>
                <version>${version.org.jboss.logging.jboss-logging-tools}</version>
                <scope>provided</scope>
            </dependency>

            <dependency>
                <groupId>org.jboss.logging</groupId>
                <artifactId>jul-to-slf4j-stub</artifactId>
                <version>${version.org.jboss.logging.jul-to-slf4j-stub}</version>
            </dependency>

            <dependency>
                <groupId>org.jboss.logmanager</groupId>
                <artifactId>jboss-logmanager</artifactId>
                <version>${version.org.jboss.logmanager.jboss-logmanager}</version>
            </dependency>

            <dependency>
                <groupId>org.jboss.logmanager</groupId>
                <artifactId>log4j-jboss-logmanager</artifactId>
                <version>${version.org.jboss.logmanager.log4j-jboss-logmanager}</version>
            </dependency>

            <dependency>
                <groupId>org.jboss.marshalling</groupId>
                <artifactId>jboss-marshalling</artifactId>
                <version>${version.org.jboss.marshalling.jboss-marshalling}</version>
            </dependency>

            <dependency>
                <groupId>org.jboss.marshalling</groupId>
                <artifactId>jboss-marshalling-river</artifactId>
                <version>${version.org.jboss.marshalling.jboss-marshalling}</version>
            </dependency>

            <dependency>
                <groupId>org.jboss.metadata</groupId>
                <artifactId>jboss-metadata-common</artifactId>
                <version>${version.org.jboss.metadata.jboss-metadata-common}</version>
            </dependency>

            <dependency>
                <groupId>org.jboss.msc</groupId>
                <artifactId>jboss-msc</artifactId>
                <version>${version.org.jboss.msc.jboss-msc}</version>
            </dependency>

            <dependency>
                <groupId>org.jboss.modules</groupId>
                <artifactId>jboss-modules</artifactId>
                <version>${version.org.jboss.modules.jboss-modules}</version>
            </dependency>

            <dependency>
                <groupId>io.undertow</groupId>
                <artifactId>undertow-core</artifactId>
                <version>${version.io.undertow}</version>
                <exclusions>
                    <exclusion>
                        <groupId>io.undertow</groupId>
                        <artifactId>undertow-build-config</artifactId>
                    </exclusion>
                </exclusions>
            </dependency>

            <dependency>
                <groupId>io.undertow</groupId>
                <artifactId>undertow-servlet</artifactId>
                <version>${version.io.undertow}</version>
                <exclusions>
                    <exclusion>
                        <groupId>io.undertow</groupId>
                        <artifactId>undertow-build-config</artifactId>
                    </exclusion>
                    <exclusion>
                        <groupId>org.jboss.spec.javax.servlet.jsp</groupId>
                        <artifactId>jboss-jsp-api_2.2_spec</artifactId>
                    </exclusion>
                </exclusions>
            </dependency>

            <dependency>
                <groupId>io.undertow</groupId>
                <artifactId>undertow-websockets-jsr</artifactId>
                <version>${version.io.undertow}</version>
                <exclusions>
                    <exclusion>
                        <groupId>io.undertow</groupId>
                        <artifactId>undertow-build-config</artifactId>
                    </exclusion>
                </exclusions>
            </dependency>

            <dependency>
                <groupId>org.jboss.remoting</groupId>
                <artifactId>jboss-remoting</artifactId>
                <version>${version.org.jboss.remoting}</version>
            </dependency>

            <dependency>
                <groupId>org.jboss.remotingjmx</groupId>
                <artifactId>remoting-jmx</artifactId>
                <version>${version.org.jboss.remotingjmx.remoting-jmx}</version>
                <exclusions>
                    <exclusion>
                        <groupId>org.jboss.logging</groupId>
                        <artifactId>jboss-logging-processor</artifactId>
                    </exclusion>
                    <exclusion>
                        <groupId>org.jboss.logmanager</groupId>
                        <artifactId>jboss-logmanager</artifactId>
                    </exclusion>
                </exclusions>
            </dependency>

            <dependency>
                <groupId>org.jboss.sasl</groupId>
                <artifactId>jboss-sasl</artifactId>
                <version>${version.org.jboss.sasl}</version>
            </dependency>

            <dependency>
                <groupId>org.jboss.shrinkwrap</groupId>
                <artifactId>shrinkwrap-api</artifactId>
                <version>${version.org.jboss.shrinkwrap.shrinkwrap}</version>
            </dependency>

            <dependency>
                <groupId>org.jboss.shrinkwrap</groupId>
                <artifactId>shrinkwrap-impl-base</artifactId>
                <version>${version.org.jboss.shrinkwrap.shrinkwrap}</version>
            </dependency>

            <dependency>
                <groupId>org.jboss.slf4j</groupId>
                <artifactId>slf4j-jboss-logmanager</artifactId>
                <version>${version.org.jboss.slf4j.slf4j-jboss-logmanager}</version>
            </dependency>

            <dependency>
                <groupId>org.jboss.spec.javax.interceptor</groupId>
                <artifactId>jboss-interceptors-api_1.2_spec</artifactId>
                <version>${version.org.jboss.spec.javax.interceptor.jboss-interceptors-api_1.2_spec}</version>
            </dependency>

            <dependency>
                <groupId>org.jboss.spec.javax.sql</groupId>
                <artifactId>jboss-javax-sql-api_7.0_spec</artifactId>
                <version>${version.org.jboss.spec.javax.sql.jboss-javax-sql-api_7.0_spec}</version>
            </dependency>

            <dependency>
                <groupId>org.jboss.stdio</groupId>
                <artifactId>jboss-stdio</artifactId>
                <version>${version.org.jboss.stdio}</version>
            </dependency>

            <dependency>
                <groupId>org.jboss.threads</groupId>
                <artifactId>jboss-threads</artifactId>
                <version>${version.org.jboss.threads}</version>
            </dependency>

            <dependency>
                <groupId>org.jboss.xnio</groupId>
                <artifactId>xnio-api</artifactId>
                <version>${version.org.jboss.xnio.xnio-api}</version>
            </dependency>

            <dependency>
                <groupId>org.jboss.xnio</groupId>
                <artifactId>xnio-nio</artifactId>
                <version>${version.org.jboss.xnio.xnio-nio}</version>
            </dependency>

            <dependency>
                <groupId>org.mockito</groupId>
                <artifactId>mockito-all</artifactId>
                <version>${version.org.mockito}</version>
                <scope>test</scope>
            </dependency>

            <dependency>
                <groupId>org.picketbox</groupId>
                <artifactId>picketbox</artifactId>
                <version>${version.org.picketbox}</version>
            </dependency>

            <!-- This isn't used in WildFly Core but we include it here to keep
                 it's version aligned with the core's use of related picketbox artifacts -->
            <dependency>
                <groupId>org.picketbox</groupId>
                <artifactId>picketbox-infinispan</artifactId>
                <version>${version.org.picketbox}</version>
                <exclusions>
                    <exclusion>
                        <groupId>org.picketbox</groupId>
                        <artifactId>picketbox-spi-bare</artifactId>
                    </exclusion>
                    <exclusion>
                        <groupId>org.picketbox</groupId>
                        <artifactId>jbosssx-bare</artifactId>
                    </exclusion>
                    <exclusion>
                        <groupId>org.jboss.logging</groupId>
                        <artifactId>jboss-logging-spi</artifactId>
                    </exclusion>
                    <exclusion>
                        <groupId>org.infinispan</groupId>
                        <artifactId>infinispan-core</artifactId>
                    </exclusion>
                </exclusions>
            </dependency>

            <dependency>
                <groupId>org.slf4j</groupId>
                <artifactId>jcl-over-slf4j</artifactId>
                <version>${version.org.slf4j}</version>
            </dependency>

            <dependency>
                <groupId>org.slf4j</groupId>
                <artifactId>slf4j-api</artifactId>
                <version>${version.org.slf4j}</version>
            </dependency>

            <dependency>
                <groupId>org.syslog4j</groupId>
                <artifactId>syslog4j</artifactId>
                <version>${version.org.syslog4j}</version>
                <scope>test</scope>
            </dependency>
            <dependency>
                <groupId>org.eclipse.aether</groupId>
                <artifactId>aether-api</artifactId>
                <version>${version.org.eclipse.aether}</version>
            </dependency>
            <dependency>
                <groupId>org.eclipse.aether</groupId>
                <artifactId>aether-spi</artifactId>
                <version>${version.org.eclipse.aether}</version>
            </dependency>
            <dependency>
                <groupId>org.eclipse.aether</groupId>
                <artifactId>aether-util</artifactId>
                <version>${version.org.eclipse.aether}</version>
            </dependency>
            <dependency>
                <groupId>org.eclipse.aether</groupId>
                <artifactId>aether-impl</artifactId>
                <version>${version.org.eclipse.aether}</version>
            </dependency>
            <dependency>
                <groupId>org.eclipse.aether</groupId>
                <artifactId>aether-connector-basic</artifactId>
                <version>${version.org.eclipse.aether}</version>
            </dependency>
            <dependency>
                <groupId>org.eclipse.aether</groupId>
                <artifactId>aether-transport-file</artifactId>
                <version>${version.org.eclipse.aether}</version>
            </dependency>
            <dependency>
                <groupId>org.eclipse.aether</groupId>
                <artifactId>aether-transport-http</artifactId>
                <version>${version.org.eclipse.aether}</version>
            </dependency>

            <dependency>
                <groupId>org.wildfly.common</groupId>
                <artifactId>wildfly-common</artifactId>
                <version>${version.org.wildfly.common}</version>
                <exclusions>
                    <exclusion>
                        <groupId>org.wildfly.security</groupId>
                        <artifactId>wildfly-security-manager</artifactId>
                    </exclusion>
                </exclusions>
            </dependency>

            <dependency>
                <groupId>org.wildfly.checkstyle</groupId>
                <artifactId>wildfly-checkstyle-config</artifactId>
                <version>${version.org.wildfly.checkstyle-config}</version>
            </dependency>

            <dependency>
                <groupId>org.wildfly.legacy.test</groupId>
                <artifactId>wildfly-legacy-spi</artifactId>
                <version>${version.org.wildfly.legacy.test}</version>
            </dependency>

            <dependency>
                <groupId>org.wildfly.security</groupId>
                <artifactId>wildfly-elytron</artifactId>
                <version>${version.org.wildfly.security.elytron}</version>
                <exclusions>
                    <exclusion>
                        <artifactId>*</artifactId>
                        <groupId>*</groupId>
                    </exclusion>
                </exclusions>
            </dependency>

            <dependency>
                <groupId>org.wildfly.security.elytron-web</groupId>
                <artifactId>undertow-server</artifactId>
                <version>${version.org.wildfly.security.elytron-web.undertow-server}</version>
                <exclusions>
                    <exclusion>
                        <artifactId>*</artifactId>
                        <groupId>*</groupId>
                    </exclusion>
                </exclusions>
            </dependency>

            <dependency>
                <groupId>xml-resolver</groupId>
                <artifactId>xml-resolver</artifactId>
                <version>${version.xml-resolver}</version>
            </dependency>

            <dependency>
                <groupId>xerces</groupId>
                <artifactId>xercesImpl</artifactId>
                <version>${version.org.apache.xerces}</version>
                <exclusions>
                    <exclusion>
                        <groupId>xml-apis</groupId>
                        <artifactId>xml-apis</artifactId>
                    </exclusion>
                </exclusions>
            </dependency>
        </dependencies>
    </dependencyManagement>

    <repositories>
        <repository>
            <id>jboss-public-repository-group</id>
            <name>JBoss Public Repository Group</name>
            <url>http://repository.jboss.org/nexus/content/groups/public/</url>
            <layout>default</layout>
            <releases>
                <enabled>true</enabled>
                <updatePolicy>never</updatePolicy>
            </releases>
            <snapshots>
                <enabled>true</enabled>
                <updatePolicy>never</updatePolicy>
            </snapshots>
        </repository>
    </repositories>

    <pluginRepositories>
        <pluginRepository>
            <id>jboss-public-repository-group</id>
            <name>JBoss Public Repository Group</name>
            <url>http://repository.jboss.org/nexus/content/groups/public/</url>
            <releases>
                <enabled>true</enabled>
            </releases>
            <snapshots>
                <enabled>true</enabled>
            </snapshots>
        </pluginRepository>
    </pluginRepositories>

    <!-- Profiles -->
    <profiles>
        <!--
          Name: jpda
          Descr: Enable JPDA remote debuging
        -->
        <profile>
            <id>jpda</id>
            <activation>
                <property>
                    <name>jpda</name>
                </property>
            </activation>
            <properties>
                <surefire.jpda.args>-agentlib:jdwp=transport=dt_socket,address=8787,server=y,suspend=y</surefire.jpda.args>
            </properties>
        </profile>
        <profile>
            <id>victims-scan</id>
            <activation>
                <property>
                    <name>victims-scan</name>
                </property>
            </activation>
            <build>
                <plugins>
                    <plugin>
                        <groupId>org.apache.maven.plugins</groupId>
                        <artifactId>maven-enforcer-plugin</artifactId>
                        <version>${version.enforcer.plugin}</version>
                        <dependencies>
                            <dependency>
                                <groupId>com.redhat.victims</groupId>
                                <artifactId>enforce-victims-rule</artifactId>
                                <version>1.3.4</version>
                            </dependency>
                        </dependencies>
                        <executions>
                            <execution>
                                <id>enforce-victims-rule</id>
                                <goals>
                                    <goal>enforce</goal>
                                </goals>
                                <configuration>
                                    <rules>
                                        <rule implementation="com.redhat.victims.VictimsRule">
                                            <metadata>warning</metadata>
                                            <fingerprint>fatal</fingerprint>
                                            <updates>daily</updates>
                                        </rule>
                                    </rules>
                                </configuration>
                            </execution>
                        </executions>
                    </plugin>
                </plugins>
            </build>
        </profile>
    </profiles>
</project><|MERGE_RESOLUTION|>--- conflicted
+++ resolved
@@ -31,11 +31,7 @@
 
     <groupId>org.wildfly.core</groupId>
     <artifactId>wildfly-core-parent</artifactId>
-<<<<<<< HEAD
-    <version>2.0.0.CR1-SNAPSHOT</version>
-=======
     <version>2.0.0.CR5-SNAPSHOT</version>
->>>>>>> f220cf9e
 
     <name>WildFly: Core Parent Aggregator</name>
     <description>WildFly: Core Parent Aggregator</description>
@@ -85,11 +81,7 @@
 
         <version.commons-io>2.4</version.commons-io>
         <version.commons-lang>2.6</version.commons-lang>
-<<<<<<< HEAD
-        <version.io.undertow>1.3.0.Beta9</version.io.undertow>
-=======
         <version.io.undertow>1.3.0.CR2</version.io.undertow>
->>>>>>> f220cf9e
         <version.javax.inject.javax.inject>1</version.javax.inject.javax.inject>
         <version.junit>4.11</version.junit>
         <version.log4j>1.2.16</version.log4j>
@@ -103,11 +95,7 @@
         <version.org.codehaus.woodstox.stax2-api>3.1.4</version.org.codehaus.woodstox.stax2-api>
         <version.org.codehaus.woodstox.woodstox-core-asl>4.4.1</version.org.codehaus.woodstox.woodstox-core-asl>
         <version.org.fusesource.jansi>1.9</version.org.fusesource.jansi>
-<<<<<<< HEAD
-        <version.org.jboss.aesh>0.63</version.org.jboss.aesh>
-=======
         <version.org.jboss.aesh>0.65.1</version.org.jboss.aesh>
->>>>>>> f220cf9e
         <version.org.jboss.byteman>2.2.1</version.org.jboss.byteman>
         <version.org.jboss.classfilewriter>1.1.2.Final</version.org.jboss.classfilewriter>
         <version.org.jboss.invocation>1.4.1.Final</version.org.jboss.invocation>
@@ -120,13 +108,8 @@
         <version.org.jboss.logmanager.log4j-jboss-logmanager>1.1.2.Final</version.org.jboss.logmanager.log4j-jboss-logmanager>
         <version.org.jboss.marshalling.jboss-marshalling>1.4.10.Final</version.org.jboss.marshalling.jboss-marshalling>
         <!-- this is test only dependancy -->
-<<<<<<< HEAD
-        <version.org.jboss.metadata.jboss-metadata-common>10.0.0.Beta3</version.org.jboss.metadata.jboss-metadata-common>
-        <version.org.jboss.modules.jboss-modules>1.4.3.Final</version.org.jboss.modules.jboss-modules>
-=======
         <version.org.jboss.metadata.jboss-metadata-common>10.0.0.CR1</version.org.jboss.metadata.jboss-metadata-common>
         <version.org.jboss.modules.jboss-modules>1.4.4.Final</version.org.jboss.modules.jboss-modules>
->>>>>>> f220cf9e
         <version.org.jboss.msc.jboss-msc>1.2.6.Final</version.org.jboss.msc.jboss-msc>
         <version.org.jboss.remoting>4.0.14.Final</version.org.jboss.remoting>
         <version.org.jboss.remotingjmx.remoting-jmx>2.0.1.Final</version.org.jboss.remotingjmx.remoting-jmx>
@@ -143,25 +126,14 @@
         <version.org.jboss.xnio.xnio-api>${version.org.jboss.xnio}</version.org.jboss.xnio.xnio-api>
         <version.org.jboss.xnio.xnio-nio>${version.org.jboss.xnio}</version.org.jboss.xnio.xnio-nio>
         <version.org.mockito>1.9.5</version.org.mockito>
-<<<<<<< HEAD
         <version.org.picketbox>5.0.0.Alpha1</version.org.picketbox>
-        <version.org.slf4j>1.7.7.jbossorg-1</version.org.slf4j>
-        <version.org.syslog4j>0.9.30</version.org.syslog4j>
-        <version.org.eclipse.aether>1.0.0.v20140518</version.org.eclipse.aether>
-        <version.org.wildfly.build-tools>1.1.0.Beta2</version.org.wildfly.build-tools>
-        <version.org.wildfly.common>1.0.0.Alpha3</version.org.wildfly.common>
-        <version.org.wildfly.legacy.test>1.0.0.Alpha9</version.org.wildfly.legacy.test>
-        <version.org.wildfly.security.elytron>1.1.0.Alpha1-SNAPSHOT</version.org.wildfly.security.elytron>
-=======
-        <version.org.picketbox>4.9.3.Final</version.org.picketbox>
         <version.org.slf4j>1.7.7.jbossorg-1</version.org.slf4j>
         <version.org.syslog4j>0.9.30</version.org.syslog4j>
         <version.org.eclipse.aether>1.0.0.v20140518</version.org.eclipse.aether>
         <version.org.wildfly.build-tools>1.1.0.CR1</version.org.wildfly.build-tools>
         <version.org.wildfly.common>1.1.0.Final</version.org.wildfly.common>
         <version.org.wildfly.legacy.test>1.0.0.Final</version.org.wildfly.legacy.test>
-        <version.org.wildfly.security.elytron>1.0.0.Final</version.org.wildfly.security.elytron>
->>>>>>> f220cf9e
+        <version.org.wildfly.security.elytron>1.1.0.Alpha1-SNAPSHOT</version.org.wildfly.security.elytron>
         <version.org.wildfly.checkstyle-config>1.0.4.Final</version.org.wildfly.checkstyle-config>
         <version.org.wildfly.security.elytron-web.undertow-server>1.0.0.Alpha1-SNAPSHOT</version.org.wildfly.security.elytron-web.undertow-server>
         <version.xml-resolver>1.2</version.xml-resolver> <!-- Apache xml-resolver -->
