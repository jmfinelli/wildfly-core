--- conflicted
+++ resolved
@@ -29,10 +29,7 @@
 import java.util.List;
 
 import org.jboss.as.controller.capability.Capability;
-<<<<<<< HEAD
-=======
 import org.jboss.as.controller.capability.RuntimeCapability;
->>>>>>> f220cf9e
 import org.jboss.as.controller.descriptions.ResourceDescriptionResolver;
 import org.jboss.as.controller.descriptions.StandardResourceDescriptionResolver;
 import org.jboss.as.controller.registry.AttributeAccess;
@@ -245,11 +242,7 @@
                     .setRemoveHandler(builder.removeHandler)
                     .setDeprecationData(builder.deprecationData)
                     .setRuntime(builder.isRuntime)
-<<<<<<< HEAD
-                    .setCapabilities(builder.capabilities.toArray(new Capability[builder.capabilities.size()]))
-=======
                     .setCapabilities(builder.capabilities.toArray(new RuntimeCapability[builder.capabilities.size()]))
->>>>>>> f220cf9e
 
             );
             this.builder = builder;
