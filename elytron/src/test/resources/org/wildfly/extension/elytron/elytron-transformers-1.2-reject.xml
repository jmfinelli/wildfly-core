<subsystem xmlns="urn:wildfly:elytron:4.0">
    <credential-security-factories>
        <kerberos-security-factory name="test" principal="aaa" path="aaa.keytab" fail-cache="5" />
    </credential-security-factories>
    <security-realms>
        <jdbc-realm name="DisallowedScramSha384">
            <principal-query sql="SELECT" data-source="ExampleDS">
                <scram-mapper algorithm="scram-sha-384" password-index="1" salt-index="2" iteration-count-index="10000"/>
            </principal-query>
        </jdbc-realm>
        <jdbc-realm name="DisallowedScramSha512">
            <principal-query sql="SELECT" data-source="ExampleDS">
                <scram-mapper algorithm="scram-sha-512" password-index="1" salt-index="2" iteration-count-index="10000"/>
            </principal-query>
        </jdbc-realm>
    </security-realms>
    <mappers>
        <mapped-role-mapper name="DisallowedMappedRoleMapper">
            <role-mapping from="a" to="b c"/>
        </mapped-role-mapper>
    </mappers>
<<<<<<< HEAD
    <tls>
        <key-stores>
            <key-store name="accounts.keystore">
                <credential-reference clear-text="elytron"/>
                <implementation type="JKS"/>
                <file path="accounts.keystore.jks" relative-to="jboss.server.config.dir"/>
            </key-store>
        </key-stores>
        <certificate-authority-accounts>
            <certificate-authority-account name="MyCA" certificate-authority="LetsEncrypt">
                <account-key key-store="accounts.keystore" alias="server">
                    <credential-reference clear-text="elytron"/>
                </account-key>
            </certificate-authority-account>
        </certificate-authority-accounts>
    </tls>
=======
    <audit-logging>
        <custom-security-event-listener name="a" module="b" class-name="c.D"/>
    </audit-logging>
>>>>>>> a56e5cb5
</subsystem><|MERGE_RESOLUTION|>--- conflicted
+++ resolved
@@ -19,7 +19,6 @@
             <role-mapping from="a" to="b c"/>
         </mapped-role-mapper>
     </mappers>
-<<<<<<< HEAD
     <tls>
         <key-stores>
             <key-store name="accounts.keystore">
@@ -36,9 +35,7 @@
             </certificate-authority-account>
         </certificate-authority-accounts>
     </tls>
-=======
     <audit-logging>
         <custom-security-event-listener name="a" module="b" class-name="c.D"/>
     </audit-logging>
->>>>>>> a56e5cb5
 </subsystem>