--- conflicted
+++ resolved
@@ -100,8 +100,6 @@
 
     private static void from8(ChainedTransformationDescriptionBuilder chainedBuilder) {
         ResourceTransformationDescriptionBuilder builder = chainedBuilder.createBuilder(ELYTRON_8_0_0, ELYTRON_7_0_0);
-<<<<<<< HEAD
-=======
 
         builder.rejectChildResource(PathElement.pathElement(ElytronDescriptionConstants.CERTIFICATE_AUTHORITY));
         builder.addChildResource(PathElement.pathElement(ElytronDescriptionConstants.CERTIFICATE_AUTHORITY_ACCOUNT))
@@ -119,7 +117,6 @@
                         return ROOT_LOGGER.invalidAttributeValue(CERTIFICATE_AUTHORITY).getMessage();
                     }
                 }, ElytronDescriptionConstants.CERTIFICATE_AUTHORITY);
->>>>>>> 1d94c77e
 
     }
 
