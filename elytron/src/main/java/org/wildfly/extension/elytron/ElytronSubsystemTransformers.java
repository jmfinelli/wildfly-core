/*
Copyright 2017 Red Hat, Inc.

Licensed under the Apache License, Version 2.0 (the "License");
you may not use this file except in compliance with the License.
You may obtain a copy of the License at

  http://www.apache.org/licenses/LICENSE-2.0

Unless required by applicable law or agreed to in writing, software
distributed under the License is distributed on an "AS IS" BASIS,
WITHOUT WARRANTIES OR CONDITIONS OF ANY KIND, either express or implied.
See the License for the specific language governing permissions and
limitations under the License.
 */

package org.wildfly.extension.elytron;

import static org.jboss.as.controller.security.CredentialReference.CREDENTIAL_REFERENCE;
import static org.jboss.as.controller.security.CredentialReference.REJECT_CREDENTIAL_REFERENCE_WITH_BOTH_STORE_AND_CLEAR_TEXT;
import static org.wildfly.extension.elytron.ElytronDescriptionConstants.AGGREGATE_REALM;
import static org.wildfly.extension.elytron.ElytronDescriptionConstants.ALGORITHM;
import static org.wildfly.extension.elytron.ElytronDescriptionConstants.AUTHORIZATION_REALM;
import static org.wildfly.extension.elytron.ElytronDescriptionConstants.AUTHORIZATION_REALMS;
import static org.wildfly.extension.elytron.ElytronDescriptionConstants.AUTOFLUSH;
import static org.wildfly.extension.elytron.ElytronDescriptionConstants.BCRYPT_MAPPER;
import static org.wildfly.extension.elytron.ElytronDescriptionConstants.CERTIFICATE_AUTHORITY;
import static org.wildfly.extension.elytron.ElytronDescriptionConstants.FILESYSTEM_REALM;
import static org.wildfly.extension.elytron.ElytronDescriptionConstants.FILE_AUDIT_LOG;
import static org.wildfly.extension.elytron.ElytronDescriptionConstants.HASH_CHARSET;
import static org.wildfly.extension.elytron.ElytronDescriptionConstants.HASH_ENCODING;
import static org.wildfly.extension.elytron.ElytronDescriptionConstants.JDBC_REALM;
import static org.wildfly.extension.elytron.ElytronDescriptionConstants.LDAP_REALM;
import static org.wildfly.extension.elytron.ElytronDescriptionConstants.MODULAR_CRYPT_MAPPER;
import static org.wildfly.extension.elytron.ElytronDescriptionConstants.PERIODIC_ROTATING_FILE_AUDIT_LOG;
import static org.wildfly.extension.elytron.ElytronDescriptionConstants.PRINCIPAL_TRANSFORMER;
import static org.wildfly.extension.elytron.ElytronDescriptionConstants.PROPERTIES_REALM;
import static org.wildfly.extension.elytron.ElytronDescriptionConstants.SALTED_SIMPLE_DIGEST_MAPPER;
import static org.wildfly.extension.elytron.ElytronDescriptionConstants.SALT_ENCODING;
import static org.wildfly.extension.elytron.ElytronDescriptionConstants.SCRAM_MAPPER;
import static org.wildfly.extension.elytron.ElytronDescriptionConstants.SIMPLE_DIGEST_MAPPER;
import static org.wildfly.extension.elytron.ElytronDescriptionConstants.SIZE_ROTATING_FILE_AUDIT_LOG;
import static org.wildfly.extension.elytron.ElytronDescriptionConstants.SYNCHRONIZED;
import static org.wildfly.extension.elytron.ElytronExtension.ELYTRON_10_0_0;
import static org.wildfly.extension.elytron.ElytronExtension.ELYTRON_11_0_0;
import static org.wildfly.extension.elytron.ElytronExtension.ELYTRON_12_0_0;
import static org.wildfly.extension.elytron.ElytronExtension.ELYTRON_13_0_0;
import static org.wildfly.extension.elytron.ElytronExtension.ELYTRON_14_0_0;
import static org.wildfly.extension.elytron.ElytronExtension.ELYTRON_1_2_0;
import static org.wildfly.extension.elytron.ElytronExtension.ELYTRON_2_0_0;
import static org.wildfly.extension.elytron.ElytronExtension.ELYTRON_3_0_0;
import static org.wildfly.extension.elytron.ElytronExtension.ELYTRON_4_0_0;
import static org.wildfly.extension.elytron.ElytronExtension.ELYTRON_5_0_0;
import static org.wildfly.extension.elytron.ElytronExtension.ELYTRON_6_0_0;
import static org.wildfly.extension.elytron.ElytronExtension.ELYTRON_7_0_0;
import static org.wildfly.extension.elytron.ElytronExtension.ELYTRON_8_0_0;
import static org.wildfly.extension.elytron.ElytronExtension.ELYTRON_9_0_0;
import static org.wildfly.extension.elytron.JdbcRealmDefinition.PrincipalQueryAttributes.PRINCIPAL_QUERIES;
import static org.wildfly.extension.elytron.JdbcRealmDefinition.PrincipalQueryAttributes.PRINCIPAL_QUERY;
import static org.wildfly.extension.elytron._private.ElytronSubsystemMessages.ROOT_LOGGER;

import java.util.Collections;
import java.util.HashMap;
import java.util.List;
import java.util.Map;

import org.jboss.as.controller.ModelVersion;
import org.jboss.as.controller.PathAddress;
import org.jboss.as.controller.PathElement;
import org.jboss.as.controller.transform.ExtensionTransformerRegistration;
import org.jboss.as.controller.transform.SubsystemTransformerRegistration;
import org.jboss.as.controller.transform.TransformationContext;
import org.jboss.as.controller.transform.description.AttributeConverter;
import org.jboss.as.controller.transform.description.ChainedTransformationDescriptionBuilder;
import org.jboss.as.controller.transform.description.DiscardAttributeChecker;
import org.jboss.as.controller.transform.description.RejectAttributeChecker;
import org.jboss.as.controller.transform.description.ResourceTransformationDescriptionBuilder;
import org.jboss.as.controller.transform.description.TransformationDescriptionBuilder;
import org.jboss.dmr.ModelNode;
import org.wildfly.security.password.interfaces.ScramDigestPassword;
import org.wildfly.security.x500.cert.acme.CertificateAuthority;

/**
 * Registers transformers for the elytron subsystem.
 *
 * @author Brian Stansberry
 */
public final class ElytronSubsystemTransformers implements ExtensionTransformerRegistration {

    @Override
    public String getSubsystemName() {
        return ElytronExtension.SUBSYSTEM_NAME;
    }

    @Override
    public void registerTransformers(SubsystemTransformerRegistration registration) {
        ChainedTransformationDescriptionBuilder chainedBuilder = TransformationDescriptionBuilder.Factory.createChainedSubystemInstance(registration.getCurrentSubsystemVersion());

        // 14.0.0 (WildFly 24) to 13.0.0 (WildFly 23)
        from14(chainedBuilder);
        // 13.0.0 (WildFly 23) to 12.0.0 (WildFly 22)
        from13(chainedBuilder);
        // 12.0.0 (WildFly 22) to 11.0.0 (WildFly 21)
        from12(chainedBuilder);
        // 11.0.0 (WildFly 21) to 10.0.0 (WildFly 20)
        from11(chainedBuilder);
        // 10.0.0 (WildFly 20) to 9.0.0 (WildFly 19)
        from10(chainedBuilder);
        // 9.0.0 (WildFly 19) to 8.0.0 (WildFly 18)
        from9(chainedBuilder);
        // 8.0.0 (WildFly 18) to 7.0.0 (WildFly 17)
        from8(chainedBuilder);
        // 7.0.0 (WildFly 17) to 6.0.0 (WildFly 16)
        from7(chainedBuilder);
        // 6.0.0 (WildFly 16) to 5.0.0 (WildFly 15)
        from6(chainedBuilder);
        // 5.0.0 (WildFly 15) to 4.0.0 (WildFly 14)
        from5(chainedBuilder);
        // 4.0.0 (WildFly 14) to 3.0.0 (WildFly 13)
        from4(chainedBuilder);
        // 3.0.0 (WildFly 13) to 2.0.0 (WildFly 12)
        from3(chainedBuilder);
        // 2.0.0 (WildFly 12) to 1.2.0, (WildFly 11 and EAP 7.1.0)
        from2(chainedBuilder);

        chainedBuilder.buildAndRegister(registration, new ModelVersion[] { ELYTRON_13_0_0, ELYTRON_12_0_0, ELYTRON_11_0_0, ELYTRON_10_0_0, ELYTRON_9_0_0,
                ELYTRON_8_0_0, ELYTRON_7_0_0, ELYTRON_6_0_0, ELYTRON_5_0_0, ELYTRON_4_0_0, ELYTRON_3_0_0, ELYTRON_2_0_0, ELYTRON_1_2_0 });
    }

    private static void from14(ChainedTransformationDescriptionBuilder chainedBuilder) {
        ResourceTransformationDescriptionBuilder builder = chainedBuilder.createBuilder(ELYTRON_14_0_0, ELYTRON_13_0_0);
<<<<<<< HEAD
        builder.addChildResource(PathElement.pathElement(ElytronDescriptionConstants.SERVER_SSL_SNI_CONTEXT))
                .getAttributeBuilder()
                .addRejectCheck(new RejectAttributeChecker.DefaultRejectAttributeChecker() {
                    @Override
                    protected boolean rejectAttribute(PathAddress address, String attributeName, ModelNode value, TransformationContext context) {
                        if (value.isDefined()) {
                            for (String hostname : value.keys()) {
                                // character '^' was not allowed in older versions
                                if (hostname.contains("^")) {
                                    return true;
                                }
                            }
                        }
                        return false;
                    }

                    @Override
                    public String getRejectionLogMessage(Map<String, ModelNode> attributes) {
                        return ROOT_LOGGER.hostContextMapHostnameContainsCaret().getMessage();
                    }
                }, ElytronDescriptionConstants.HOST_CONTEXT_MAP);
=======
        builder.addChildResource(PathElement.pathElement(PROPERTIES_REALM))
                .getAttributeBuilder()
                .setDiscard(DiscardAttributeChecker.UNDEFINED, HASH_ENCODING)
                .setDiscard(DiscardAttributeChecker.UNDEFINED, HASH_CHARSET)
                .addRejectCheck(RejectAttributeChecker.DEFINED, HASH_ENCODING)
                .addRejectCheck(RejectAttributeChecker.DEFINED, HASH_CHARSET);

        builder.addChildResource(PathElement.pathElement(FILESYSTEM_REALM))
                .getAttributeBuilder()
                .setDiscard(DiscardAttributeChecker.UNDEFINED, HASH_ENCODING)
                .setDiscard(DiscardAttributeChecker.UNDEFINED, HASH_CHARSET)
                .addRejectCheck(RejectAttributeChecker.DEFINED, HASH_ENCODING)
                .addRejectCheck(RejectAttributeChecker.DEFINED, HASH_CHARSET);

        builder.addChildResource(PathElement.pathElement(JDBC_REALM))
                .getAttributeBuilder()
                .addRejectCheck(RejectAttributeChecker.DEFINED, HASH_CHARSET)
                .setDiscard(DiscardAttributeChecker.UNDEFINED, HASH_CHARSET);

        builder.addChildResource(PathElement.pathElement(LDAP_REALM))
                .getAttributeBuilder()
                .setDiscard(DiscardAttributeChecker.UNDEFINED, HASH_CHARSET)
                .setDiscard(DiscardAttributeChecker.UNDEFINED, HASH_ENCODING)
                .addRejectCheck(RejectAttributeChecker.DEFINED, HASH_CHARSET)
                .addRejectCheck(RejectAttributeChecker.DEFINED, HASH_ENCODING);
>>>>>>> 5eccad67
    }

    private static void from13(ChainedTransformationDescriptionBuilder chainedBuilder) {
        ResourceTransformationDescriptionBuilder builder = chainedBuilder.createBuilder(ELYTRON_13_0_0, ELYTRON_12_0_0);
        builder.rejectChildResource(PathElement.pathElement(ElytronDescriptionConstants.EXPRESSION, ElytronDescriptionConstants.ENCRYPTION));
        builder.rejectChildResource(PathElement.pathElement(ElytronDescriptionConstants.SECRET_KEY_CREDENTIAL_STORE));
        builder.addChildResource(PathElement.pathElement(ElytronDescriptionConstants.CREDENTIAL_STORE))
            .getAttributeBuilder()
            .addRename(ElytronDescriptionConstants.PATH, ElytronDescriptionConstants.LOCATION)
            .end();
    }

    private static void from12(ChainedTransformationDescriptionBuilder chainedBuilder) {
        ResourceTransformationDescriptionBuilder builder = chainedBuilder.createBuilder(ELYTRON_12_0_0, ELYTRON_11_0_0);
        builder.addChildResource(PathElement.pathElement(ElytronDescriptionConstants.KEY_MANAGER))
                .getAttributeBuilder()
                .addRejectCheck(RejectAttributeChecker.DEFINED, ElytronDescriptionConstants.GENERATE_SELF_SIGNED_CERTIFICATE_HOST)
                .setDiscard(DiscardAttributeChecker.UNDEFINED, SSLDefinitions.GENERATE_SELF_SIGNED_CERTIFICATE_HOST)
                .end();


        builder.rejectChildResource(PathElement.pathElement(ElytronDescriptionConstants.CASE_PRINCIPAL_TRANSFORMER));
    }

    private static void from11(ChainedTransformationDescriptionBuilder chainedBuilder) {
        ResourceTransformationDescriptionBuilder builder = chainedBuilder.createBuilder(ELYTRON_11_0_0, ELYTRON_10_0_0);
        builder.rejectChildResource(PathElement.pathElement(ElytronDescriptionConstants.DISTRIBUTED_REALM));
        builder.rejectChildResource(PathElement.pathElement(ElytronDescriptionConstants.FAILOVER_REALM));
    }

    private static void from10(ChainedTransformationDescriptionBuilder chainedBuilder) {
        ResourceTransformationDescriptionBuilder builder = chainedBuilder.createBuilder(ELYTRON_10_0_0, ELYTRON_9_0_0);
        builder.addChildResource(PathElement.pathElement(ElytronDescriptionConstants.AUTHENTICATION_CONFIGURATION))
                .getAttributeBuilder()
                .addRejectCheck(REJECT_CREDENTIAL_REFERENCE_WITH_BOTH_STORE_AND_CLEAR_TEXT, CREDENTIAL_REFERENCE)
                .end();
        builder.addChildResource(PathElement.pathElement(ElytronDescriptionConstants.KEY_STORE))
                .getAttributeBuilder()
                .addRejectCheck(REJECT_CREDENTIAL_REFERENCE_WITH_BOTH_STORE_AND_CLEAR_TEXT, CREDENTIAL_REFERENCE)
                .end();
        builder.addChildResource(PathElement.pathElement(ElytronDescriptionConstants.KEY_MANAGER))
                .getAttributeBuilder()
                .addRejectCheck(REJECT_CREDENTIAL_REFERENCE_WITH_BOTH_STORE_AND_CLEAR_TEXT, CREDENTIAL_REFERENCE)
                .end();
        builder.addChildResource(PathElement.pathElement(ElytronDescriptionConstants.CREDENTIAL_STORE))
                .getAttributeBuilder()
                .addRejectCheck(REJECT_CREDENTIAL_REFERENCE_WITH_BOTH_STORE_AND_CLEAR_TEXT, CREDENTIAL_REFERENCE)
                .end();
        builder.addChildResource(PathElement.pathElement(ElytronDescriptionConstants.DIR_CONTEXT))
                .getAttributeBuilder()
                .addRejectCheck(REJECT_CREDENTIAL_REFERENCE_WITH_BOTH_STORE_AND_CLEAR_TEXT, CREDENTIAL_REFERENCE)
                .end();
        builder.addChildResource(PathElement.pathElement(ElytronDescriptionConstants.CERTIFICATE_AUTHORITY_ACCOUNT))
                .getAttributeBuilder()
                .addRejectCheck(REJECT_CREDENTIAL_REFERENCE_WITH_BOTH_STORE_AND_CLEAR_TEXT, CREDENTIAL_REFERENCE)
                .end();
        builder.addChildResource(PathElement.pathElement(ElytronDescriptionConstants.SECURITY_DOMAIN))
                .getAttributeBuilder()
                .addRejectCheck(RejectAttributeChecker.DEFINED, ElytronDescriptionConstants.ROLE_DECODER)
                .setDiscard(DiscardAttributeChecker.UNDEFINED, DomainDefinition.ROLE_DECODER)
                .end();
        builder.rejectChildResource(PathElement.pathElement(ElytronDescriptionConstants.SOURCE_ADDRESS_ROLE_DECODER));
        builder.rejectChildResource(PathElement.pathElement(ElytronDescriptionConstants.AGGREGATE_ROLE_DECODER));
        builder.rejectChildResource(PathElement.pathElement(ElytronDescriptionConstants.REGEX_ROLE_MAPPER));
    }

    private static void from9(ChainedTransformationDescriptionBuilder chainedBuilder) {
        ResourceTransformationDescriptionBuilder builder = chainedBuilder.createBuilder(ELYTRON_9_0_0, ELYTRON_8_0_0);
        builder.addChildResource(PathElement.pathElement(ElytronDescriptionConstants.AUTHENTICATION_CONFIGURATION))
                .getAttributeBuilder()
                .setDiscard(DiscardAttributeChecker.ALWAYS, AuthenticationClientDefinitions.WEBSERVICES);
        builder.addChildResource(PathElement.pathElement(ElytronDescriptionConstants.SERVER_SSL_CONTEXT))
                .getAttributeBuilder()
                .addRejectCheck(RejectAttributeChecker.DEFINED, ElytronDescriptionConstants.CIPHER_SUITE_NAMES)
                .setDiscard(DiscardAttributeChecker.UNDEFINED, SSLDefinitions.CIPHER_SUITE_NAMES)
                .end();
        builder.addChildResource(PathElement.pathElement(ElytronDescriptionConstants.CLIENT_SSL_CONTEXT))
                .getAttributeBuilder()
                .addRejectCheck(RejectAttributeChecker.DEFINED, ElytronDescriptionConstants.CIPHER_SUITE_NAMES)
                .setDiscard(DiscardAttributeChecker.UNDEFINED, SSLDefinitions.CIPHER_SUITE_NAMES)
                .end();
    }

    private static void from8(ChainedTransformationDescriptionBuilder chainedBuilder) {
        ResourceTransformationDescriptionBuilder builder = chainedBuilder.createBuilder(ELYTRON_8_0_0, ELYTRON_7_0_0);
        builder.addChildResource(PathElement.pathElement(ElytronDescriptionConstants.SECURITY_DOMAIN))
                .getAttributeBuilder()
                .addRejectCheck(RejectAttributeChecker.DEFINED, ElytronDescriptionConstants.EVIDENCE_DECODER)
                .setDiscard(DiscardAttributeChecker.UNDEFINED, DomainDefinition.EVIDENCE_DECODER)
                .end();
        builder.rejectChildResource(PathElement.pathElement(ElytronDescriptionConstants.X500_SUBJECT_EVIDENCE_DECODER));
        builder.rejectChildResource(PathElement.pathElement(ElytronDescriptionConstants.X509_SUBJECT_ALT_NAME_EVIDENCE_DECODER));
        builder.rejectChildResource(PathElement.pathElement(ElytronDescriptionConstants.CUSTOM_EVIDENCE_DECODER));
        builder.rejectChildResource(PathElement.pathElement(ElytronDescriptionConstants.AGGREGATE_EVIDENCE_DECODER));
        builder.rejectChildResource(PathElement.pathElement(ElytronDescriptionConstants.CERTIFICATE_AUTHORITY));
        builder.addChildResource(PathElement.pathElement(ElytronDescriptionConstants.SYSLOG_AUDIT_LOG))
                .getAttributeBuilder()
                .addRejectCheck(RejectAttributeChecker.DEFINED, ElytronDescriptionConstants.SYSLOG_FORMAT)
                .addRejectCheck(RejectAttributeChecker.DEFINED, ElytronDescriptionConstants.RECONNECT_ATTEMPTS)
                .setDiscard(DiscardAttributeChecker.DEFAULT_VALUE, ElytronDescriptionConstants.SYSLOG_FORMAT, ElytronDescriptionConstants.RECONNECT_ATTEMPTS)
                .end();
        builder.addChildResource(PathElement.pathElement(ElytronDescriptionConstants.CERTIFICATE_AUTHORITY_ACCOUNT))
                .getAttributeBuilder()
                .addRejectCheck(new RejectAttributeChecker.DefaultRejectAttributeChecker() {

                    @Override
                    protected boolean rejectAttribute(PathAddress address, String attributeName, ModelNode value, TransformationContext context) {
                        // only 'LetsEncrypt' was allowed in older versions
                        return value.isDefined() && !value.asString().equalsIgnoreCase(CertificateAuthority.LETS_ENCRYPT.getName());
                    }
                    @Override
                    public String getRejectionLogMessage(Map<String, ModelNode> attributes) {
                        return ROOT_LOGGER.invalidAttributeValue(CERTIFICATE_AUTHORITY).getMessage();
                    }
                }, ElytronDescriptionConstants.CERTIFICATE_AUTHORITY);
        builder.addChildResource(PathElement.pathElement(AGGREGATE_REALM))
                .getAttributeBuilder()
                .addRejectCheck(REJECT_IF_MULTIPLE_AUTHORIZATION_REALMS, AUTHORIZATION_REALMS)
                .setValueConverter(ONE_AUTHORIZATION_REALMS, AUTHORIZATION_REALMS)
                .addRename(AUTHORIZATION_REALMS, AUTHORIZATION_REALM)
                .addRejectCheck(RejectAttributeChecker.DEFINED, PRINCIPAL_TRANSFORMER)
                .end();
        builder.addChildResource(PathElement.pathElement(ElytronDescriptionConstants.TRUST_MANAGER))
                .getAttributeBuilder()
                .addRejectCheck(RejectAttributeChecker.DEFINED, ElytronDescriptionConstants.OCSP)
                .setValueConverter(MAXIMUM_CERT_PATH_CONVERTER, ElytronDescriptionConstants.MAXIMUM_CERT_PATH, ElytronDescriptionConstants.CERTIFICATE_REVOCATION_LIST)
                .addRejectCheck(new RejectAttributeChecker.SimpleRejectAttributeChecker(ModelNode.TRUE), ElytronDescriptionConstants.ONLY_LEAF_CERT)
                .addRejectCheck(new RejectAttributeChecker.SimpleRejectAttributeChecker(ModelNode.TRUE), ElytronDescriptionConstants.SOFT_FAIL)
                .setDiscard(DiscardAttributeChecker.ALWAYS, ElytronDescriptionConstants.ONLY_LEAF_CERT)
                .setDiscard(DiscardAttributeChecker.ALWAYS, ElytronDescriptionConstants.SOFT_FAIL)
                .end();
    }

    private static void from7(ChainedTransformationDescriptionBuilder chainedBuilder) {
        ResourceTransformationDescriptionBuilder builder = chainedBuilder.createBuilder(ELYTRON_7_0_0, ELYTRON_6_0_0);
        Map<String, RejectAttributeChecker> keyMapperChecker = new HashMap<>();
        keyMapperChecker.put(HASH_ENCODING, RejectAttributeChecker.DEFINED);
        keyMapperChecker.put(SALT_ENCODING, RejectAttributeChecker.DEFINED);
        Map<String, RejectAttributeChecker> principalQueryCheckers = new HashMap<>();
        principalQueryCheckers.put(BCRYPT_MAPPER, new RejectAttributeChecker.ObjectFieldsRejectAttributeChecker(keyMapperChecker));
        principalQueryCheckers.put(SALTED_SIMPLE_DIGEST_MAPPER, new RejectAttributeChecker.ObjectFieldsRejectAttributeChecker(keyMapperChecker));
        principalQueryCheckers.put(SIMPLE_DIGEST_MAPPER, new RejectAttributeChecker.ObjectFieldsRejectAttributeChecker(keyMapperChecker));
        principalQueryCheckers.put(SCRAM_MAPPER, new RejectAttributeChecker.ObjectFieldsRejectAttributeChecker(keyMapperChecker));
        principalQueryCheckers.put(MODULAR_CRYPT_MAPPER, RejectAttributeChecker.DEFINED);
        builder.addChildResource(PathElement.pathElement(JDBC_REALM))
                .getAttributeBuilder()
                .addRejectCheck(new RejectAttributeChecker.ListRejectAttributeChecker(
                        new RejectAttributeChecker.ObjectFieldsRejectAttributeChecker(principalQueryCheckers)
                ), PRINCIPAL_QUERY);
    }

    private static void from6(ChainedTransformationDescriptionBuilder chainedBuilder) {
        ResourceTransformationDescriptionBuilder builder = chainedBuilder.createBuilder(ELYTRON_6_0_0, ELYTRON_5_0_0);
        builder.addChildResource(PathElement.pathElement(ElytronDescriptionConstants.KEY_STORE))
            .getAttributeBuilder()
            .addRejectCheck(RejectAttributeChecker.UNDEFINED, ElytronDescriptionConstants.TYPE)
            .end();
    }

    private static void from5(ChainedTransformationDescriptionBuilder chainedBuilder) {
        ResourceTransformationDescriptionBuilder builder = chainedBuilder.createBuilder(ELYTRON_5_0_0, ELYTRON_4_0_0);
        builder.getAttributeBuilder()
            .setDiscard(DiscardAttributeChecker.ALWAYS, ElytronDefinition.REGISTER_JASPI_FACTORY)
            .addRejectCheck(RejectAttributeChecker.DEFINED, ElytronDescriptionConstants.DEFAULT_SSL_CONTEXT)
            .setDiscard(DiscardAttributeChecker.UNDEFINED, ElytronDefinition.DEFAULT_SSL_CONTEXT)
            .end();
        builder.rejectChildResource(PathElement.pathElement(ElytronDescriptionConstants.JASPI_CONFIGURATION));
        transformAutoFlush(builder, FILE_AUDIT_LOG);
        transformAutoFlush(builder, PERIODIC_ROTATING_FILE_AUDIT_LOG);
        transformAutoFlush(builder, SIZE_ROTATING_FILE_AUDIT_LOG);
        builder.rejectChildResource(PathElement.pathElement(ElytronDescriptionConstants.SERVER_SSL_SNI_CONTEXT));
        builder.addChildResource(PathElement.pathElement(ElytronDescriptionConstants.TOKEN_REALM))
            .getAttributeBuilder()
            .addRejectCheck(new RejectAttributeChecker.ObjectFieldsRejectAttributeChecker(Collections.singletonMap(ElytronDescriptionConstants.HOST_NAME_VERIFICATION_POLICY,
                RejectAttributeChecker.DEFINED)), ElytronDescriptionConstants.JWT)
            .addRejectCheck(new RejectAttributeChecker.ObjectFieldsRejectAttributeChecker(Collections.singletonMap(ElytronDescriptionConstants.SSL_CONTEXT,
                RejectAttributeChecker.DEFINED)), ElytronDescriptionConstants.JWT)
            .addRejectCheck(new RejectAttributeChecker.ObjectFieldsRejectAttributeChecker(Collections.singletonMap(ElytronDescriptionConstants.KEY_MAP,
                RejectAttributeChecker.DEFINED)), ElytronDescriptionConstants.JWT)
            .end();
    }

    private static void transformAutoFlush(ResourceTransformationDescriptionBuilder builder, final String resourceName) {
        builder
            .addChildResource(PathElement.pathElement(resourceName))
            .getAttributeBuilder()
            .setDiscard(DISCARD_IF_EQUALS_SYNCHRONIZED, AuditResourceDefinitions.AUTOFLUSH)
            .addRejectCheck(REJECT_IF_DIFFERENT_FROM_SYNCHRONIZED, AuditResourceDefinitions.AUTOFLUSH)
            .end();
    }

    private static void from4(ChainedTransformationDescriptionBuilder chainedBuilder) {
        ResourceTransformationDescriptionBuilder builder = chainedBuilder.createBuilder(ELYTRON_4_0_0, ELYTRON_3_0_0);
        builder
                .addChildResource(PathElement.pathElement(ElytronDescriptionConstants.JDBC_REALM))
                .getAttributeBuilder()
                .addRejectCheck(new RejectAttributeChecker.ListRejectAttributeChecker(
                        new RejectAttributeChecker.ObjectFieldsRejectAttributeChecker(Collections.singletonMap(SCRAM_MAPPER,
                                new RejectAttributeChecker.ObjectFieldsRejectAttributeChecker(Collections.singletonMap(ALGORITHM,
                                        new RejectAttributeChecker.SimpleRejectAttributeChecker(new ModelNode(ScramDigestPassword.ALGORITHM_SCRAM_SHA_384))
                                ))
                        ))
                ), PRINCIPAL_QUERIES)
                .addRejectCheck(new RejectAttributeChecker.ListRejectAttributeChecker(
                        new RejectAttributeChecker.ObjectFieldsRejectAttributeChecker(Collections.singletonMap(SCRAM_MAPPER,
                                new RejectAttributeChecker.ObjectFieldsRejectAttributeChecker(Collections.singletonMap(ALGORITHM,
                                        new RejectAttributeChecker.SimpleRejectAttributeChecker(new ModelNode(ScramDigestPassword.ALGORITHM_SCRAM_SHA_512))
                                ))
                        ))
                ), PRINCIPAL_QUERIES)
                .end();
        builder.rejectChildResource(PathElement.pathElement(ElytronDescriptionConstants.CERTIFICATE_AUTHORITY_ACCOUNT));
        builder.rejectChildResource(PathElement.pathElement(ElytronDescriptionConstants.MAPPED_ROLE_MAPPER));
        builder.rejectChildResource(PathElement.pathElement(ElytronDescriptionConstants.CUSTOM_SECURITY_EVENT_LISTENER));
    }

    private static void from3(ChainedTransformationDescriptionBuilder chainedBuilder) {
        ResourceTransformationDescriptionBuilder builder = chainedBuilder.createBuilder(ELYTRON_3_0_0, ELYTRON_2_0_0);
        builder.discardChildResource(PathElement.pathElement(ElytronDescriptionConstants.PERMISSION_SET));
        builder
                .addChildResource(PathElement.pathElement(ElytronDescriptionConstants.SIMPLE_PERMISSION_MAPPER))
                .getAttributeBuilder()
                .setValueConverter(MAPPING_PERMISSION_SET_CONVERTER, ElytronDescriptionConstants.PERMISSION_MAPPINGS)
                .end();
        builder
                .addChildResource(PathElement.pathElement(ElytronDescriptionConstants.CONSTANT_PERMISSION_MAPPER))
                .getAttributeBuilder()
                .addRename(ElytronDescriptionConstants.PERMISSION_SETS, ElytronDescriptionConstants.PERMISSIONS)
                .setValueConverter(CONSTANT_PERMISSION_SET_CONVERTER, ElytronDescriptionConstants.PERMISSION_SETS)
                .end();
    }

    private static void from2(ChainedTransformationDescriptionBuilder chainedBuilder) {
        ResourceTransformationDescriptionBuilder builder = chainedBuilder.createBuilder(ELYTRON_2_0_0, ELYTRON_1_2_0);

        // Discard new "fail-cache" if it's undefined or has a value same as old unconfigurable behavior; reject otherwise
        builder.addChildResource(PathElement.pathElement(ElytronDescriptionConstants.KERBEROS_SECURITY_FACTORY))
            .getAttributeBuilder()
            .setDiscard(new DiscardAttributeChecker.DiscardAttributeValueChecker(ModelNode.ZERO), KerberosSecurityFactoryDefinition.FAIL_CACHE)
            .addRejectCheck(RejectAttributeChecker.DEFINED, KerberosSecurityFactoryDefinition.FAIL_CACHE);
    }

    // converting permission-set reference back to inline permissions
    private static final AttributeConverter MAPPING_PERMISSION_SET_CONVERTER = new AttributeConverter.DefaultAttributeConverter() {
        @Override
        protected void convertAttribute(PathAddress address, String attributeName, ModelNode attributeValue, TransformationContext context) {
            if (attributeValue.isDefined()) {
                for (ModelNode permissionMapping : attributeValue.asList()) {
                    if (permissionMapping.hasDefined(ElytronDescriptionConstants.PERMISSION_SETS)) {
                        ModelNode permissionSets = permissionMapping.get(ElytronDescriptionConstants.PERMISSION_SETS);
                        for (ModelNode permissionSet : permissionSets.asList()) {
                            ModelNode permissionSetName = permissionSet.get(ElytronDescriptionConstants.PERMISSION_SET);
                            PathAddress permissionSetAddress = address.getParent().append(ElytronDescriptionConstants.PERMISSION_SET, permissionSetName.asString());
                            ModelNode permissions = context.readResourceFromRoot(permissionSetAddress).getModel().get(ElytronDescriptionConstants.PERMISSIONS);
                            for (ModelNode permission: permissions.asList()) {
                                permissionMapping.get(ElytronDescriptionConstants.PERMISSIONS).add(permission);
                            }
                        }
                        permissionMapping.remove(ElytronDescriptionConstants.PERMISSION_SETS);
                    }
                }
            }
        }
    };

    // converting permission-set reference back to inline permissions
    private static final AttributeConverter CONSTANT_PERMISSION_SET_CONVERTER = new AttributeConverter.DefaultAttributeConverter() {
        @Override
        protected void convertAttribute(PathAddress address, String attributeName, ModelNode attributeValue, TransformationContext context) {
            if (attributeValue.isDefined()) {
                ModelNode allPermissions = new ModelNode();
                for (ModelNode permissionSet : attributeValue.asList()) {
                    ModelNode permissionSetName = permissionSet.get(ElytronDescriptionConstants.PERMISSION_SET);
                    PathAddress permissionSetAddress = address.getParent().append(ElytronDescriptionConstants.PERMISSION_SET, permissionSetName.asString());
                    ModelNode permissions = context.readResourceFromRoot(permissionSetAddress).getModel().get(ElytronDescriptionConstants.PERMISSIONS);
                    for (ModelNode permission: permissions.asList()) {
                        allPermissions.add(permission);
                    }
                }
                attributeValue.set(allPermissions);
            }
        }
    };

    // Moves maximum-cert-path from trust-manager back to certificate-revocation-list
    private static final AttributeConverter MAXIMUM_CERT_PATH_CONVERTER = new AttributeConverter.DefaultAttributeConverter() {
        Integer maxCertPath;

        @Override
        protected void convertAttribute(PathAddress address, String attributeName, ModelNode attributeValue, TransformationContext context) {
            if (attributeName.equals(ElytronDescriptionConstants.MAXIMUM_CERT_PATH)) {
                maxCertPath = attributeValue.asIntOrNull();
                attributeValue.clear();
            } else {
                if (attributeValue.isDefined()) {
                    if (maxCertPath != null) {
                        attributeValue.set(ElytronDescriptionConstants.MAXIMUM_CERT_PATH, new ModelNode(maxCertPath));
                    } else {
                        attributeValue.set(ElytronDescriptionConstants.MAXIMUM_CERT_PATH, new ModelNode(5));
                    }
                }
            }
        }
    };

    private static final RejectAttributeChecker REJECT_IF_DIFFERENT_FROM_SYNCHRONIZED = new RejectAttributeChecker.DefaultRejectAttributeChecker() {
        @Override
        public String getRejectionLogMessage(Map<String, ModelNode> attributes) {
            return ROOT_LOGGER.unableToTransformTornAttribute(AUTOFLUSH, SYNCHRONIZED);
        }

        @Override
        protected boolean rejectAttribute(PathAddress address, String attributeName, ModelNode attributeValue, TransformationContext context) {
            if (attributeValue.isDefined()) {
                boolean synced = context.readResourceFromRoot(address).getModel().get(SYNCHRONIZED).asBoolean();
                return synced != attributeValue.asBoolean();
            }
            return false;
        }
    };

    private static final DiscardAttributeChecker DISCARD_IF_EQUALS_SYNCHRONIZED = new DiscardAttributeChecker.DefaultDiscardAttributeChecker() {
        @Override
        protected boolean isValueDiscardable(PathAddress address, String attributeName, ModelNode attributeValue, TransformationContext context) {
            boolean synced = context.readResourceFromRoot(address).getModel().get(SYNCHRONIZED).asBoolean();
            return synced == attributeValue.asBoolean();
        }
    };

    private static final RejectAttributeChecker REJECT_IF_MULTIPLE_AUTHORIZATION_REALMS = new RejectAttributeChecker.DefaultRejectAttributeChecker() {

        @Override
        protected boolean rejectAttribute(PathAddress address, String attributeName, ModelNode value, TransformationContext context) {
            // reject if there is more than one authorization realm specified
            if (value.isDefined()) {
                List<ModelNode> values = value.asList();
                return (values.size() > 1);
            }
            return false;
        }
        @Override
        public String getRejectionLogMessage(Map<String, ModelNode> attributes) {
            return ROOT_LOGGER.invalidAttributeValue(AUTHORIZATION_REALMS).getMessage();
        }
    };

    private static final AttributeConverter ONE_AUTHORIZATION_REALMS = new AttributeConverter.DefaultAttributeConverter() {
        @Override
        protected void convertAttribute(PathAddress address, String attributeName, ModelNode attributeValue, TransformationContext context) {
            if (attributeValue.isDefined()) {
                /*
                 * If we reach this point we know the attribute was not rejected so AUTHORIZATION_REALMS can only have one value.
                 */
                String authorizationRealm = context.readResourceFromRoot(address).getModel().get(AUTHORIZATION_REALMS).asList().get(0).asString();
                attributeValue.set(authorizationRealm);
            }
        }
    };

}<|MERGE_RESOLUTION|>--- conflicted
+++ resolved
@@ -129,7 +129,6 @@
 
     private static void from14(ChainedTransformationDescriptionBuilder chainedBuilder) {
         ResourceTransformationDescriptionBuilder builder = chainedBuilder.createBuilder(ELYTRON_14_0_0, ELYTRON_13_0_0);
-<<<<<<< HEAD
         builder.addChildResource(PathElement.pathElement(ElytronDescriptionConstants.SERVER_SSL_SNI_CONTEXT))
                 .getAttributeBuilder()
                 .addRejectCheck(new RejectAttributeChecker.DefaultRejectAttributeChecker() {
@@ -151,7 +150,6 @@
                         return ROOT_LOGGER.hostContextMapHostnameContainsCaret().getMessage();
                     }
                 }, ElytronDescriptionConstants.HOST_CONTEXT_MAP);
-=======
         builder.addChildResource(PathElement.pathElement(PROPERTIES_REALM))
                 .getAttributeBuilder()
                 .setDiscard(DiscardAttributeChecker.UNDEFINED, HASH_ENCODING)
@@ -177,7 +175,6 @@
                 .setDiscard(DiscardAttributeChecker.UNDEFINED, HASH_ENCODING)
                 .addRejectCheck(RejectAttributeChecker.DEFINED, HASH_CHARSET)
                 .addRejectCheck(RejectAttributeChecker.DEFINED, HASH_ENCODING);
->>>>>>> 5eccad67
     }
 
     private static void from13(ChainedTransformationDescriptionBuilder chainedBuilder) {
