/*
* JBoss, Home of Professional Open Source.
* Copyright 2012, Red Hat Middleware LLC, and individual contributors
* as indicated by the @author tags. See the copyright.txt file in the
* distribution for a full listing of individual contributors.
*
* This is free software; you can redistribute it and/or modify it
* under the terms of the GNU Lesser General Public License as
* published by the Free Software Foundation; either version 2.1 of
* the License, or (at your option) any later version.
*
* This software is distributed in the hope that it will be useful,
* but WITHOUT ANY WARRANTY; without even the implied warranty of
* MERCHANTABILITY or FITNESS FOR A PARTICULAR PURPOSE. See the GNU
* Lesser General Public License for more details.
*
* You should have received a copy of the GNU Lesser General Public
* License along with this software; if not, write to the Free
* Software Foundation, Inc., 51 Franklin St, Fifth Floor, Boston, MA
* 02110-1301 USA, or see the FSF site: http://www.fsf.org.
*/
package org.jboss.as.core.model.test;

import static org.jboss.as.controller.descriptions.ModelDescriptionConstants.APPLY_REMOTE_DOMAIN_MODEL;
import static org.jboss.as.controller.descriptions.ModelDescriptionConstants.DOMAIN_MODEL;
import static org.jboss.as.controller.descriptions.ModelDescriptionConstants.EXTENSION;
import static org.jboss.as.controller.descriptions.ModelDescriptionConstants.FAILURE_DESCRIPTION;
import static org.jboss.as.controller.descriptions.ModelDescriptionConstants.MANAGEMENT_CLIENT_CONTENT;
import static org.jboss.as.controller.descriptions.ModelDescriptionConstants.OP;
import static org.jboss.as.controller.descriptions.ModelDescriptionConstants.OPERATION_HEADERS;
import static org.jboss.as.controller.descriptions.ModelDescriptionConstants.OP_ADDR;
import static org.jboss.as.controller.descriptions.ModelDescriptionConstants.OUTCOME;
import static org.jboss.as.controller.descriptions.ModelDescriptionConstants.ROLLOUT_PLAN;
import static org.jboss.as.controller.descriptions.ModelDescriptionConstants.ROLLOUT_PLANS;
import static org.jboss.as.controller.descriptions.ModelDescriptionConstants.SUCCESS;

import java.util.List;

import org.jboss.as.controller.ControlledProcessState.State;
import org.jboss.as.controller.ModelVersion;
import org.jboss.as.controller.OperationContext;
import org.jboss.as.controller.OperationFailedException;
import org.jboss.as.controller.OperationStepHandler;
import org.jboss.as.controller.PathAddress;
import org.jboss.as.controller.PathElement;
import org.jboss.as.controller.descriptions.ModelDescriptionConstants;
import org.jboss.as.controller.extension.ExtensionRegistry;
import org.jboss.as.controller.operations.validation.OperationValidator;
import org.jboss.as.controller.registry.ManagementResourceRegistration;
import org.jboss.as.controller.registry.Resource;
import org.jboss.as.controller.transform.OperationTransformer.TransformedOperation;
import org.jboss.as.controller.transform.TransformerOperationAttachment;
import org.jboss.as.domain.controller.LocalHostControllerInfo;
import org.jboss.as.host.controller.discovery.DiscoveryOption;
import org.jboss.as.host.controller.ignored.IgnoreDomainResourceTypeResource;
import org.jboss.as.host.controller.ignored.IgnoredDomainResourceRegistry;
import org.jboss.as.management.client.content.ManagedDMRContentTypeResource;
import org.jboss.as.model.test.ModelTestModelControllerService;
import org.jboss.as.model.test.StringConfigurationPersister;
import org.jboss.as.repository.ContentRepository;
import org.jboss.dmr.ModelNode;
import org.jboss.msc.service.ServiceContainer;

/**
 *
 * @author <a href="kabir.khan@jboss.com">Kabir Khan</a>
 */
public class LegacyKernelServicesImpl extends AbstractKernelServicesImpl {
    private final ContentRepository contentRepository;

    public LegacyKernelServicesImpl(ServiceContainer container, ModelTestModelControllerService controllerService,
            StringConfigurationPersister persister, ManagementResourceRegistration rootRegistration,
            OperationValidator operationValidator, ModelVersion legacyModelVersion, boolean successfulBoot, Throwable bootError,
            ExtensionRegistry extensionRegistry, ContentRepository contentRepository) {
        // FIXME MainKernelServicesImpl constructor
        super(container, controllerService, persister, rootRegistration, operationValidator, legacyModelVersion, successfulBoot,
                bootError, extensionRegistry);
        this.contentRepository = contentRepository;
    }

    @Override
    public TransformedOperation transformOperation(ModelVersion modelVersion, ModelNode operation)
            throws OperationFailedException {
        //Will throw an error since we are not the main controller
        checkIsMainController();
        return null;
    }

    @Override
    public TransformedOperation transformOperation(ModelVersion modelVersion, ModelNode operation,
                                                   TransformerOperationAttachment attachment) throws OperationFailedException {
        //Will throw an error since we are not the main controller
        checkIsMainController();
        return null;
    }

    @Override
    public ModelNode readTransformedModel(ModelVersion modelVersion) {
        //Will throw an error since we are not the main controller
        checkIsMainController();
        return null;
    }

    @Override
    public ModelNode executeOperation(ModelVersion modelVersion, TransformedOperation op) {
        //Will throw an error since we are not the main controller
        checkIsMainController();
        return null;
    }

    @Override
    public ModelNode callReadMasterDomainModelHandler(ModelVersion modelVersion) {
        //Will throw an error since we are not the main controller
        checkIsMainController();
        return null;
    }

    @Override
    public void applyMasterDomainModel(ModelVersion modelVersion, List<IgnoreDomainResourceTypeResource> ignoredResources) {
        //Will throw an error since we are not the main controller
        checkIsMainController();
    }

    public void applyMasterDomainModel(ModelNode resources, List<IgnoreDomainResourceTypeResource> ignoredResources) {
        ModelNode applyDomainModel = new ModelNode();
        applyDomainModel.get(OP).set(APPLY_REMOTE_DOMAIN_MODEL);
        //FIXME this makes the op work after boot (i.e. slave connects to restarted master), but does not make the slave resync the servers
        applyDomainModel.get(OPERATION_HEADERS, "execute-for-coordinator").set(true);
        applyDomainModel.get(OP_ADDR).setEmptyList();
        applyDomainModel.get(DOMAIN_MODEL).set(resources);

        //Simulate ApplyRemoteMasterDomainModelHandler
        final IgnoredDomainResourceRegistry ignoredResourceRegistry = createIgnoredDomainResourceRegistry(ignoredResources);
        ModelNode response = internalExecute(applyDomainModel, new OperationStepHandler() {
            @Override
            public void execute(OperationContext context, ModelNode operation) throws OperationFailedException {
                try {
                    // We get the model as a list of resources descriptions
                    final ModelNode domainModel = operation.get(DOMAIN_MODEL);
                    final ModelNode startRoot = Resource.Tools.readModel(context.readResourceFromRoot(PathAddress.EMPTY_ADDRESS));
                    final Resource rootResource = context.readResourceForUpdate(PathAddress.EMPTY_ADDRESS);

                    for (final ModelNode resourceDescription : domainModel.asList()) {

                        final PathAddress resourceAddress = PathAddress.pathAddress(resourceDescription.require("domain-resource-address"));
                        if (ignoredResourceRegistry.isResourceExcluded(resourceAddress)) {
                            continue;
                        }

                        final Resource resource = getResource(resourceAddress, rootResource, context);
                        if (resourceAddress.size() == 1 && resourceAddress.getElement(0).getKey().equals(EXTENSION)) {
                            // Extensions are handled in ApplyExtensionsHandler
                            continue;
                        }
                        resource.writeModel(resourceDescription.get("domain-resource-model"));
                    }

                    context.completeStep(new OperationContext.RollbackHandler() {
                        @Override
                        public void handleRollback(OperationContext context, ModelNode operation) {
                            // no-op
                        }
                    });
                }catch (Exception e) {
                    throw new OperationFailedException(e.getMessage());
                }
            }

            private Resource getResource(PathAddress resourceAddress, Resource rootResource, OperationContext context) {
                if(resourceAddress.size() == 0) {
                    return rootResource;
                }
                Resource temp = rootResource;
                int idx = 0;
                for(PathElement element : resourceAddress) {
                    temp = temp.getChild(element);
                    if(temp == null) {
                        if (idx == 0) {
                            String type = element.getKey();
                            if (type.equals(EXTENSION)) {
                                // Extensions are handled in ApplyExtensionsHandler
                                continue;
                            } else if (type.equals(MANAGEMENT_CLIENT_CONTENT) && element.getValue().equals(ROLLOUT_PLANS)) {
                                // Needs a specialized resource type
                                temp = new ManagedDMRContentTypeResource(element, ROLLOUT_PLAN , null, contentRepository);
                                context.addResource(resourceAddress, temp);
                            }
                        }
                        if (temp == null) {
                            temp = context.createResource(resourceAddress);
                        }
                        break;
                    }
                    idx++;
                }
                return temp;
            }
        });

        if (!SUCCESS.equals(response.get(OUTCOME).asString())) {
            throw new RuntimeException(response.get(FAILURE_DESCRIPTION).asString());
        }
    }

    private IgnoredDomainResourceRegistry createIgnoredDomainResourceRegistry(List<IgnoreDomainResourceTypeResource> ignoredResources) {
        IgnoredDomainResourceRegistry reg = new IgnoredDomainResourceRegistry(new LocalHostControllerInfo() {

            @Override
            public boolean isMasterDomainController() {
                return false;
            }

            @Override
            public String getRemoteDomainControllerUsername() {
                return null;
            }

            @Override
            public List<DiscoveryOption> getRemoteDomainControllerDiscoveryOptions() {
                return null;
            }

            @Override
            public State getProcessState() {
                return null;
            }

            @Override
            public int getNativeManagementPort() {
                return 0;
            }

            @Override
            public String getNativeManagementInterface() {
                return null;
            }

            @Override
            public String getLocalHostName() {
                return null;
            }

            @Override
            public int getHttpManagementSecurePort() {
                return 0;
            }

            @Override
            public int getHttpManagementPort() {
                return 0;
            }

            @Override
            public String getHttpManagementInterface() {
                return null;
            }

            @Override
            public String getHttpManagementSecureInterface() {
                return null;
            }

            @Override
            public boolean isRemoteDomainControllerIgnoreUnaffectedConfiguration() {
                return false;
            }

<<<<<<< HEAD
=======
            @Override
            public Collection<String> getAllowedOrigins() {
                return Collections.EMPTY_LIST;
            }

            @Override
            public boolean isBackupDc() {
                return false;
            }

>>>>>>> f7be22dd
        });

        for (IgnoreDomainResourceTypeResource resource : ignoredResources) {
            reg.getRootResource().registerChild(PathElement.pathElement(ModelDescriptionConstants.IGNORED_RESOURCE_TYPE, resource.getName()), resource);
        }

        return reg;
    }

}<|MERGE_RESOLUTION|>--- conflicted
+++ resolved
@@ -265,19 +265,11 @@
                 return false;
             }
 
-<<<<<<< HEAD
-=======
-            @Override
-            public Collection<String> getAllowedOrigins() {
-                return Collections.EMPTY_LIST;
-            }
-
             @Override
             public boolean isBackupDc() {
                 return false;
             }
 
->>>>>>> f7be22dd
         });
 
         for (IgnoreDomainResourceTypeResource resource : ignoredResources) {
