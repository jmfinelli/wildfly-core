--- conflicted
+++ resolved
@@ -4,11 +4,7 @@
   Set these VM properties in your IDE debugger 
 
   -Djava.util.logging.manager=org.jboss.logmanager.LogManager
-<<<<<<< HEAD
-  -Djboss.home=${workspace_loc:wildfly-build}/target/wildfly-2.0.0.CR1-SNAPSHOT 
-=======
   -Djboss.home=${workspace_loc:wildfly-build}/target/wildfly-2.0.0.CR5-SNAPSHOT 
->>>>>>> f220cf9e
   -DallowConnectingToRunningServer=true
 -->
 <project xmlns="http://maven.apache.org/POM/4.0.0"
@@ -19,11 +15,7 @@
     <parent>
         <groupId>org.wildfly.core</groupId>
         <artifactId>wildfly-core-testsuite</artifactId>
-<<<<<<< HEAD
-        <version>2.0.0.CR1-SNAPSHOT</version>
-=======
         <version>2.0.0.CR5-SNAPSHOT</version>
->>>>>>> f220cf9e
         <relativePath>../pom.xml</relativePath>
     </parent>
 
